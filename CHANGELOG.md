--- conflicted
+++ resolved
@@ -3,13 +3,10 @@
 ## pm4py 2.3.4 (2023.01.06)
 
 ### Added
-<<<<<<< HEAD
 * 7d3b0cb107452b9f7fa3d3c3e1c3609e3c5827dd
   * PMPY-1996 - Murata algorithm (Berthelot implementation) to remove the structurally redundant places
-=======
 * 6fc781328a550a339e6e48d03f0e75464ad5249a
   * PMPY-1997 - expose in the simplified interface the reduction of invisible transitions
->>>>>>> e02ca6ec
 
 ### Changed
 * c56c3ca6dd1068380ac7a0dc79f6fe64410e8d78
