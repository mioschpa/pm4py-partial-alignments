--- conflicted
+++ resolved
@@ -21,11 +21,8 @@
     PMPY-1812 OCEL - expansion of the set of objects during filtering on object identifiers
 * 908d0aa843f1a4e9f4a6c69139a3be755c2e8555
   * PMPY-1951 OCEL - conversion to NetworkX DiGraph
-<<<<<<< HEAD
-=======
 * 5c7cc41b94810ec93f388f8014f2a3820d0063f2
   * PMPY-1956 EventLog - conversion to NetworkX DiGraph 
->>>>>>> 60c92287
 * e7b4f712e1bd9475c73be5bc82c9a22eb0b745b5
   * PMPY-1764 OCEL - objects interactions summary
 * 43b5976f7040a77c0aa32f5a28c508eb19966fa1
@@ -35,8 +32,6 @@
 * 2c729e28e7f536acbd0919d88cf035a23542a3ae
   * PMPY-1941 OCEL - conversion event log to OCEL accepts several object types
   
-<<<<<<< HEAD
-=======
 ### Changed
 * f6b7714eaf79e1c57e4283163a51631f0ea8d964
 	PMPY-1602 default variant representation is now a tuple of activities instead of a comma-separated string
@@ -76,110 +71,7 @@
 * c38348df9cf165fd94a2e69ba29601e1643e80ae
   * Fixed issue with OCEL-CSV importing (relations dataframe timestamp)
 
-* 22ec9ab7220088ef7535760dd93197092d6bf04a
-  5c0b0d439c1a613ff78d4d24b7a05b7aa4150ce3
-  9b90c2c18b708d39e3c75f8b2e25433c7e8b447f
-  ba6b55b84d1f7191d578e0d5535c49ef1930ce65
-  4d5765052fe4085fc8f8340e72a353369705b878
-    PMPY-1573 making methods directly working on Pandas dataframes
-* ba6b55b84d1f7191d578e0d5535c49ef1930ce65
-  4d5765052fe4085fc8f8340e72a353369705b878
-  aea15814ba8f67a51fce1ec0beebd9a4a3721a19
-    PMPY-1619 adding common parameters to simplified interface methods
-* f8482b9e9aa4376543ad5d66d22fb04de0639530
-    PMPY-1880 missing parameters in heuristics net discovery
-
-### Removed
-
-* d2a95d306362f54e08070b98193abbf8498ba70e
-	PMPY-1575 removed all deprecated code for this release; standardized object definitions
-
-### Other
-
----
-
-
-## pm4py 2.2.30 (2022.10.13)
-
-### Added
-
-### Changed
-
-### Deprecated
-
-### Fixed
-* 32a4fc9e4ab23418493f281fc262615f2ff4c436
-  * Fixed trace filter
-* 4c5599ff60f4e448198a1971a669c4bf3a4154fe
-  * fixed issue with SNA HTML visualization
-
-### Removed
-
-### Other
-
----
-
-## pm4py 2.2.29 (2022.09.16)
-
-### Added
-
->>>>>>> 60c92287
-### Changed
-* f6b7714eaf79e1c57e4283163a51631f0ea8d964
-	PMPY-1602 default variant representation is now a tuple of activities instead of a comma-separated string
-* 642dcdf2cc538d384c1869436879d7d0602e3fa0
-	PMPY-1670 refactoring PNML importing: auto-detection of final marking shall be optional
-* 85cea58442348684440890612db8b5511491e0d2
-	PMPY-1671 refactoring XES exporting in the simplified interface
-* f60fd1ded3210adb91345be49343cd0dceaecc6d
-	PMPY-1703 refactoring usage of type() and isinstance() throughout the code
-* faabe5ee17ae6fb10e77637e614db5d764d66e93
-	PMPY-1655 introduced proper ResetNet, InhibitorNet, and ResetInhibitorNet classes
-* 070d0467bda22d81b4166c2b3646333a23897f81
-	PMPY-1705 different OCEL exporters methods are now available for different outputs, instead of having a single method accepting a path with an extension
-* c614474e477a02836bd36f0b40db4b8ef37b78a6
-    PMPY-1706 made extension optional to write methods
-* f89a1dfa797da4581c4cbbd8cde482caf2402ca4
-  c768e5a33e5e2f872fd2dc0d45a11d589a130629
-    PMPY-1650 documentation is taken inside docstrings and formatted using Sphinx
-* 7640c79932ef974524ca4424f91c6b9416401a8d
-    PMPY-1799 brand new implementation of the inductive miner, also with multi-processing support.
-              the .apply method of the inductive miner is now returning a process tree object.
-* cc74d5ebcd7181626d79d60b2a883ad061cd85ba
-    PMPY-1915 re-implementation of business hours in a slot-based way.
-
-### Deprecated
-
-* 6184f7f9e4e323a222a28ed046686eb9f0d6b3e8
-	PMPY-1574 deprecating the usage of the EventLog class
-* fddc1c0936514d819be77c993913a96172680f0e
-	PMPY-1623 deprecating some packages for removal in future release (hierarchical clustering, comparison, alignments with edit distance, decision mining, earth mover distance, log to interval tree)
- * 000f23ca65226d66f52d85f9b876ec68669f03e0
-	PMPY-1660 deprecating the format_dataframe function.
-
-### Fixed
-* d066d3f49a996c30d151031d66de90db4f4d9a2e
-  * Fixed issue with OCEL-CSV importing (Pandas index_col)
-* c38348df9cf165fd94a2e69ba29601e1643e80ae
-  * Fixed issue with OCEL-CSV importing (relations dataframe timestamp)
-
-* 22ec9ab7220088ef7535760dd93197092d6bf04a
-  5c0b0d439c1a613ff78d4d24b7a05b7aa4150ce3
-  9b90c2c18b708d39e3c75f8b2e25433c7e8b447f
-  ba6b55b84d1f7191d578e0d5535c49ef1930ce65
-  4d5765052fe4085fc8f8340e72a353369705b878
-    PMPY-1573 making methods directly working on Pandas dataframes
-* ba6b55b84d1f7191d578e0d5535c49ef1930ce65
-  4d5765052fe4085fc8f8340e72a353369705b878
-  aea15814ba8f67a51fce1ec0beebd9a4a3721a19
-    PMPY-1619 adding common parameters to simplified interface methods
-* f8482b9e9aa4376543ad5d66d22fb04de0639530
-    PMPY-1880 missing parameters in heuristics net discovery
-
-### Removed
-
-* d2a95d306362f54e08070b98193abbf8498ba70e
-	PMPY-1575 removed all deprecated code for this release; standardized object definitions
+### Removed
 
 ### Other
 
