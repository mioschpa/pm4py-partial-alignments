import os

<<<<<<< HEAD
from pm4py.objects.log.importer.xes import algorithm as xes_importer
from pm4py.algo.enhancement.sna import algorithm as sna_factory
from pm4py.visualization.sna import algorithm as pn_vis_factory
=======
from pm4py.objects.log.importer.xes import importer as xes_importer
from pm4py.algo.enhancement.sna import algorithm as sna_factory
from pm4py.visualization.sna import visualizer as pn_vis_factory
>>>>>>> 52f23361


def execute_script():
    log = xes_importer.apply(os.path.join("..", "tests", "input_data", "running-example.xes"))

    hw_values = sna_factory.apply(log, variant="handover")
    wt_values = sna_factory.apply(log, variant="working_together")
    sub_values = sna_factory.apply(log, variant="subcontracting")
    ja_values = sna_factory.apply(log, variant="jointactivities")

    gviz_sub = pn_vis_factory.apply(sub_values, variant="networkx", parameters={"format": "svg"})
    gviz_hw = pn_vis_factory.apply(hw_values, variant="pyvis")
    gviz_wt = pn_vis_factory.apply(wt_values, variant="networkx", parameters={"format": "svg"})
    gviz_ja = pn_vis_factory.apply(ja_values, variant="pyvis")

    pn_vis_factory.view(gviz_sub, variant="networkx")
    pn_vis_factory.view(gviz_hw, variant="pyvis")
    pn_vis_factory.view(gviz_wt, variant="networkx")
    pn_vis_factory.view(gviz_ja, variant="pyvis")


if __name__ == "__main__":
    execute_script()<|MERGE_RESOLUTION|>--- conflicted
+++ resolved
@@ -1,14 +1,8 @@
 import os
 
-<<<<<<< HEAD
-from pm4py.objects.log.importer.xes import algorithm as xes_importer
-from pm4py.algo.enhancement.sna import algorithm as sna_factory
-from pm4py.visualization.sna import algorithm as pn_vis_factory
-=======
 from pm4py.objects.log.importer.xes import importer as xes_importer
 from pm4py.algo.enhancement.sna import algorithm as sna_factory
 from pm4py.visualization.sna import visualizer as pn_vis_factory
->>>>>>> 52f23361
 
 
 def execute_script():
