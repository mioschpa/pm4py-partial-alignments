image: docker:git

variables:
  REMOTE_REPO: git@gitlab.fit.fraunhofer.de:process-mining/pm4py-industry-partners/pm4py-core-proprietary.git

stages:
  - test
  - deploy


# Dummy test job so that Renovate Bot sees "passing" pipelines and consequently does automatic merging
dummy-test:
  stage: test
  script:
    - echo "Execute tests, once they exist"


# Pushes ONLY the release branch to the industry partners repository. For this to work these steps are necessary:
# 1) In the TARGET repo, create a deploy key (with WRITE permissions), e.g. using the command
#    'ssh-keygen -t rsa -b 4096 -C "gitlab-ci"', and in the GitLab repository settings -> "Protected branches", allow
#    this deploy key to push to the "release" branch
# 2) In THIS repo, create the GitLab CI/CD variables SSH_PRIVATE_KEY and SSH_PUBLIC_KEY (of type FILE), having the
#    values of the deploy token you created in step 1
push-release-branch:
  stage: deploy
  rules:
    # Avoid an infinite CI loop, by only running this job in the original source repository
    # Note: unfortunately, GitLab's regular expressions don't seem to work properly for $CI_PROJECT_URL
    # (even when escaping forward-slashes), in other words, something like
    # - if: '$CI_PROJECT_URL =~ /^https:\/\/gitlab.fit.fraunhofer.de\/process-mining\/pm4py-industry-partners.*/'
    #   when: never
    # does NOT work, for unknown reasons.
    - if: '$CI_COMMIT_BRANCH == "release" && $CI_PROJECT_URL == "https://gitlab.fit.fraunhofer.de/process-mining/pm4py/pm4py-core"'
  script:
    # The runner checks out a detached(!) head, which we cannot push -> we need to switch to "release" explicitly
    - git checkout release
    # GitLab does a shallow clone, which we cannot push -> we need to unshallow the repo to be able to push to another repo
    - git fetch --unshallow
    - git remote add target "$REMOTE_REPO"
    # Install SSH agent, but only if necessary
    - which ssh-agent || ( apt-get update -qy && apt-get install openssh-client -qqy )
    - eval `ssh-agent -s`
    - chmod 600 "$SSH_PRIVATE_KEY"
    - ssh-add "$SSH_PRIVATE_KEY"
    - mkdir -p ~/.ssh
    - chmod 700 ~/.ssh
    - 'mv "$SSH_PUBLIC_KEY" ~/.ssh/id_rsa.pub'
    - 'echo -e "Host *\n\tStrictHostKeyChecking no\n\n" > ~/.ssh/config'
<<<<<<< HEAD
    # We force-push the release branch, because we want to overwrite the history of the target repository
    # In certain cases the target repo might be out of sync with the source repo, in that case a normal push would fail -> force-push
    - git push target release
=======
    - git push target release
>>>>>>> 29d2d298
<|MERGE_RESOLUTION|>--- conflicted
+++ resolved
@@ -46,10 +46,4 @@
     - chmod 700 ~/.ssh
     - 'mv "$SSH_PUBLIC_KEY" ~/.ssh/id_rsa.pub'
     - 'echo -e "Host *\n\tStrictHostKeyChecking no\n\n" > ~/.ssh/config'
-<<<<<<< HEAD
-    # We force-push the release branch, because we want to overwrite the history of the target repository
-    # In certain cases the target repo might be out of sync with the source repo, in that case a normal push would fail -> force-push
     - git push target release
-=======
-    - git push target release
->>>>>>> 29d2d298
