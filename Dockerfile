--- conflicted
+++ resolved
@@ -9,9 +9,4 @@
 RUN pip install pyvis==0.1.5.0 networkx==2.2 matplotlib==2.2.2 numpy==1.16.0 ciso8601==2.1.1 cvxopt==1.2.2 lxml==4.3.0 graphviz==0.10.1 pandas==0.23.4 scipy==1.2.0 scikit-learn==0.20.2
 
 COPY . /app
-<<<<<<< HEAD
-RUN cd /app && python setup.py install
-=======
-RUN cd /app && cp tests/test_dockers/setups/setup_master.py setup.py && python setup.py install
->>>>>>> afa8d9d1
-#RUN pip install jupyter+RUN cd /app && cp tests/test_dockers/setups/setup_master.py setup.py && python setup.py install