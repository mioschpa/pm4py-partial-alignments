# pm4py
pm4py is a python library that supports (state-of-the-art) process mining algorithms in python. It is completely open source and intended to be used in both academia and industry projects.
pm4py is a product of the Fraunhofer Institute for Applied Information Technology.

## Documentation / API
The documentation about pm4py is offered at http://pm4py.org/

## First Example
A very simple example, to whet your appetite:

```python
import pm4py

log = pm4py.read_xes('<path-to-xes-log-file.xes>')

net, initial_marking, final_marking = pm4py.discover_petri_net_inductive(log)

pm4py.view_petri_net(pnet, initial_marking, final_marking, format="svg")
```

## Installation
<<<<<<< HEAD
PM4Py can be installed on Python 3.7.x / 3.8.x / 3.9.x by doing:
```bash
pip install -U pm4py
```

=======
pm4py can be installed on Python 3.7.x / 3.8.x / 3.9.x by doing:
*pip install -U pm4py*
>>>>>>> 65b49194

## Release Notes
To track the incremental updates, we offer a *CHANGELOG* file.

## Citing pm4py
Please cite pm4py as follows:

Berti, A., van Zelst, S.J., van der Aalst, W.M.P. (2019): Process Mining for Python (PM4Py): Bridging the Gap Between Process-and Data Science. In: Proceedings of the ICPM Demo Track 2019, co-located with 1st International Conference on Process Mining (ICPM 2019), Aachen, Germany, June 24-26, 2019. pp. 13-16 (2019). http://ceur-ws.org/Vol-2374/

## Third Party Dependencies
As scientific library in the Python ecosystem, we rely on external libraries to offer our features.
In the */third_party* folder, we list all the licenses of our direct dependencies.
Please check the */third_party/LICENSES_TRANSITIVE* file to get a full list of all transitive dependencies and the corresponding license.<|MERGE_RESOLUTION|>--- conflicted
+++ resolved
@@ -19,16 +19,10 @@
 ```
 
 ## Installation
-<<<<<<< HEAD
-PM4Py can be installed on Python 3.7.x / 3.8.x / 3.9.x by doing:
+pm4py can be installed on Python 3.7.x / 3.8.x / 3.9.x by doing:
 ```bash
 pip install -U pm4py
 ```
-
-=======
-pm4py can be installed on Python 3.7.x / 3.8.x / 3.9.x by doing:
-*pip install -U pm4py*
->>>>>>> 65b49194
 
 ## Release Notes
 To track the incremental updates, we offer a *CHANGELOG* file.
