--- conflicted
+++ resolved
@@ -4,11 +4,7 @@
 pm4py is a product of the Fraunhofer Institute for Applied Information Technology.
 
 ## Documentation / API
-<<<<<<< HEAD
-The full documentation of pm4py can be found at http://pm4py.org/.
-=======
 The full documentation of pm4py can be found at http://pm4py.org/
->>>>>>> a51bda8b
 
 ## First Example
 A very simple example, to whet your appetite:
@@ -23,34 +19,18 @@
 ```
 
 ## Installation
-<<<<<<< HEAD
-pm4py can be installed on Python 3.7.x / 3.8.x / 3.9.x / 3.10.x by doing:
-
-```bash
-pip install -U pm4py
-```
-=======
 pm4py can be installed on Python 3.7.x / 3.8.x / 3.9.x / 3.10.x by invoking:
 *pip install -U pm4py*
->>>>>>> a51bda8b
 
 ## Release Notes
 To track the incremental updates, please refer to the *CHANGELOG* file.
 
 ## Third Party Dependencies
-<<<<<<< HEAD
-pm4py relies on external libraries to offer its features.
-=======
 As scientific library in the Python ecosystem, we rely on external libraries to offer our features.
->>>>>>> a51bda8b
 In the */third_party* folder, we list all the licenses of our direct dependencies.
 Please check the */third_party/LICENSES_TRANSITIVE* file to get a full list of all transitive dependencies and the corresponding license.
 
 ## Citing pm4py
-<<<<<<< HEAD
-Please cite pm4py as follows:
-=======
 If you are using pm4py in your scientific work, please cite pm4py as follows:
->>>>>>> a51bda8b
 
 Berti, A., van Zelst, S.J., van der Aalst, W.M.P. (2019): Process Mining for Python (PM4Py): Bridging the Gap Between Process-and Data Science. In: Proceedings of the ICPM Demo Track 2019, co-located with 1st International Conference on Process Mining (ICPM 2019), Aachen, Germany, June 24-26, 2019. pp. 13-16 (2019). http://ceur-ws.org/Vol-2374/