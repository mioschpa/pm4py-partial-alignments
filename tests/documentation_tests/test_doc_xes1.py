--- conflicted
+++ resolved
@@ -7,11 +7,7 @@
         # that by construction of the unittest package have to be expressed in such way
         self.dummy_variable = "dummy_value"
         import os
-<<<<<<< HEAD
-        from pm4py.objects.log.importer.xes import algorithm as xes_importer
-=======
         from pm4py.objects.log.importer.xes import importer as xes_importer
->>>>>>> 52f23361
         log = xes_importer.import_log(os.path.join("input_data", "running-example.xes"))
         log_lenth = len(log)
         first_trace_length = len(log[0])
@@ -25,11 +21,7 @@
         first_event_first_trace_concept_name = log[0][0]["concept:name"]
         del first_trace_concept_name
         del first_event_first_trace_concept_name
-<<<<<<< HEAD
-        from pm4py.objects.log.exporter.xes import algorithm as xes_exporter
-=======
         from pm4py.objects.log.exporter.xes import exporter as xes_exporter
->>>>>>> 52f23361
         xes_exporter.export_log(log, "exportedLog.xes")
         os.remove("exportedLog.xes")
 
