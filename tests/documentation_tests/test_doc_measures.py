--- conflicted
+++ resolved
@@ -7,11 +7,7 @@
         # to avoid static method warnings in tests,
         # that by construction of the unittest package have to be expressed in such way
         self.dummy_variable = "dummy_value"
-<<<<<<< HEAD
-        from pm4py.objects.log.importer.xes import algorithm as xes_importer
-=======
         from pm4py.objects.log.importer.xes import importer as xes_importer
->>>>>>> 52f23361
         log = xes_importer.import_log(os.path.join("input_data", "receipt.xes"))
         from pm4py.algo.discovery.alpha import algorithm as alpha_miner
         from pm4py.algo.discovery.inductive import algorithm as inductive_miner
@@ -41,11 +37,7 @@
         simplicity_inductive = simplicity.apply(inductive_petri)
         del simplicity_alpha
         del simplicity_inductive
-<<<<<<< HEAD
-        from pm4py.evaluation import algorithm as evaluation_alg
-=======
         from pm4py.evaluation import factory as evaluation_alg
->>>>>>> 52f23361
         alpha_evaluation_result = evaluation_alg.apply(log, alpha_petri, alpha_initial_marking, alpha_final_marking)
         inductive_evaluation_result = evaluation_alg.apply(log, inductive_petri, inductive_initial_marking,
                                                                inductive_final_marking)
