from collections import Counter
from typing import Dict, Collection, Any, Tuple

import networkx as nx

from pm4py.objects.dfg.obj import DFG


def get_vertices(dfg: DFG) -> Collection[Any]:
    """
    Returns the vertices of the dfg

    :param dfg: input directly follows graph

    :rtype: ``Collection[Any]``
    """
    alphabet = set()
<<<<<<< HEAD
    [alphabet.update({a, b}) for (a, b, f) in dfg.graph]
    [alphabet.update({a}) for (a, f) in dfg.start_activities]
    [alphabet.update({a}) for (a, f) in dfg.end_activities]
=======
    [alphabet.update({a, b}) for (a, b) in dfg.graph]
    [alphabet.update({a}) for a in dfg.start_activities]
    [alphabet.update({a}) for a in dfg.end_activities]
>>>>>>> da12b4a9
    return alphabet


def get_outgoing_arcs(dfg: DFG) -> Dict[Any, Dict[Any, int]]:
    """
    Returns the outgoing arcs of the provided DFG graph.
    Returns a dictionary mapping each 'source' node onto its set of 'target' nodes and associated frequency.

    :param dfg: ``DFG`` object

    :rtype: ``Dict[str, Counter[str]]``

    """
    outgoing = {a: Counter() for a in get_vertices(dfg)}
    for (a, b) in dfg.graph:
        outgoing[a][b] = dfg.graph[(a, b)] if b not in outgoing[a] else outgoing[a][b] + dfg.graph[(a, b)]
    return outgoing


def get_incoming_arcs(dfg: DFG) -> Dict[Any, Dict[Any, int]]:
    """
    Returns the incoming arcs of the provided DFG graph.
    Returns a dictionary mapping each 'target' node onto its set of 'source' nodes and associated frequency.

    :param dfg: ``DFG`` object

    :rtype: ``Dict[str, Counter[str]]``

    """
    incoming = {a: Counter() for a in get_vertices(dfg)}
    for (a, b) in dfg.graph:
        incoming[b][a] = dfg.graph[(a, b)] if a not in incoming[b] else incoming[b][a] + dfg.graph[(a, b)]
    return incoming


def get_source_vertices(dfg: DFG) -> Collection[Any]:
    """
    Gets source vertices from a Directly-Follows Graph.
    Vertices are returned that have no incoming arcs

    :param dfg: ``DFG`` object

    :rtype: ``Collection[Any]``
    """
    starters = set()
    incoming = get_incoming_arcs(dfg)
    [starters.add(a) for a in incoming if len(incoming[a]) == 0]
    return starters


def get_sink_vertices(dfg: DFG) -> Collection[Any]:
    """
    Gets sink vertices from a Directly-Follows Graph.
    Vertices are returned that have no outgoing arcs

    :param dfg: ``DFG`` object

    :rtype: ``Collection[Any]``
    """
    ends = set()
    outgoing = get_outgoing_arcs(dfg)
    [ends.add(a) for a in outgoing if len(outgoing[a]) == 0]
    return ends


def get_transitive_relations(dfg: DFG) -> Tuple[Dict[Any, Collection[Any]], Dict[Any, Collection[Any]]]:
    '''
    Computes the full transitive relations in both directions (all activities reachable from a given activity and all
    activities that can reach the activity)

    :param dfg: ``DFG`` object

    :rtype: ``Tuple[Dict[Any, Collection[Any]], Dict[Any, Collection[Any]]] first argument maps an activity on all other
    activities that are able to reach the activity ('transitive pre set')
        second argument maps an activity on all other activities that it can reach (transitively) ('transitive post set')
    '''
    alph = get_vertices(dfg)
    pre = {a: set() for a in alph}
    post = {a: set() for a in alph}
    if len(dfg.graph) > 0:
        q = [(a, b) for (a, b, f) in dfg.graph]
        while len(q) > 0:
            s, t = q.pop(0)
            post[s].add(t)
            pre[t].add(s)
            post[s].update(post[t])
            pre[t].update(pre[s])
            for a, b, f in dfg.graph:
                if b == s and not post[s].issubset(post[a]):
                    post[a].update(post[s])
                    q.append((a, b))
                if a == t and not pre[t].issubset(pre[b]):
                    pre[b].update(pre[t])
                    q.append((a, b))
    return pre, post


def get_vertex_frequencies(dfg: DFG) -> Dict[Any, int]:
    '''
    Computes the number of times a vertex in the dfg is visited.
    The number equals the number of occurrences in the underlying log and is computed by summing up the incoming
    arc frequency and the number of starts in the vertex. The value is equal to the number of outgoing arcs combined
    with the number of endings of the vertex.
    '''
    c = Counter()
    for v in get_vertices(dfg):
        c[v] = 0
    for (a, b, f) in dfg.graph:
        c[v] += f
    for (a, f) in dfg.start_activities:
        c[v] += f
    return c


def as_nx_graph(dfg: DFG) -> nx.DiGraph:
    nx_graph = nx.DiGraph()
    nx_graph.add_nodes_from(get_vertices(dfg))
    for a, b, f in dfg.graph:
        nx_graph.add_edge(a, b)
    return nx_graph


def get_edges(dfg: DFG) -> Collection[Tuple[Any, Any]]:
    return {(a, b) for (a, b, f) in dfg.graph}<|MERGE_RESOLUTION|>--- conflicted
+++ resolved
@@ -15,15 +15,9 @@
     :rtype: ``Collection[Any]``
     """
     alphabet = set()
-<<<<<<< HEAD
-    [alphabet.update({a, b}) for (a, b, f) in dfg.graph]
-    [alphabet.update({a}) for (a, f) in dfg.start_activities]
-    [alphabet.update({a}) for (a, f) in dfg.end_activities]
-=======
     [alphabet.update({a, b}) for (a, b) in dfg.graph]
     [alphabet.update({a}) for a in dfg.start_activities]
     [alphabet.update({a}) for a in dfg.end_activities]
->>>>>>> da12b4a9
     return alphabet
 
 
