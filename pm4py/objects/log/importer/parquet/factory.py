--- conflicted
+++ resolved
@@ -37,11 +37,7 @@
 COLUMNS = "columns"
 
 @deprecation.deprecated(deprecated_in='1.3.0', removed_in='2.0.0', current_version='',
-<<<<<<< HEAD
-                        details='Use algorithm entrypoint instead')
-=======
                         details='Use importer module instead.')
->>>>>>> 52f23361
 def apply(path, parameters=None, variant=DEFAULT_VARIANT):
     """
     Import a Parquet file
@@ -82,11 +78,7 @@
     return df
 
 @deprecation.deprecated(deprecated_in='1.3.0', removed_in='2.0.0', current_version='',
-<<<<<<< HEAD
-                        details='Use algorithm entrypoint instead')
-=======
                         details='Use importer module instead.')
->>>>>>> 52f23361
 def import_log(path, parameters=None, variant=DEFAULT_VARIANT_LOG):
     """
     Import a Parquet file
@@ -112,11 +104,7 @@
     return VERSIONS_LOG[variant](path, parameters=parameters)
 
 @deprecation.deprecated(deprecated_in='1.3.0', removed_in='2.0.0', current_version='',
-<<<<<<< HEAD
-                        details='Use algorithm entrypoint instead')
-=======
                         details='Use importer module instead.')
->>>>>>> 52f23361
 def import_minimal_log(path, parameters=None, variant=DEFAULT_VARIANT_LOG):
     """
     Import a Parquet file (as a minimal log with only the essential columns)
@@ -144,11 +132,7 @@
     return VERSIONS_LOG[variant](path, parameters=parameters)
 
 @deprecation.deprecated(deprecated_in='1.3.0', removed_in='2.0.0', current_version='',
-<<<<<<< HEAD
-                        details='Use algorithm entrypoint instead')
-=======
                         details='Use importer module instead.')
->>>>>>> 52f23361
 def import_df(path, parameters=None, variant=DEFAULT_VARIANT):
     """
     Import a Parquet file
@@ -171,11 +155,7 @@
     return apply(path, variant=variant, parameters=parameters)
 
 @deprecation.deprecated(deprecated_in='1.3.0', removed_in='2.0.0', current_version='',
-<<<<<<< HEAD
-                        details='Use algorithm entrypoint instead')
-=======
                         details='Use importer module instead.')
->>>>>>> 52f23361
 def get_list_parquet(path, parameters=None):
     """
     Gets the list of Parquets contained into a dataset
