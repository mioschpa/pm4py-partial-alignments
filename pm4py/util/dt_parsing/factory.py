import sys
import pkgutil
import deprecation

CISO8601 = "ciso8601"
STRPFROMISO = "strpfromiso"

VERSIONS = {}

if pkgutil.find_loader("ciso8601"):
    # ciso8601 variant is included only if ciso8601 installed
    # slowly it will fade out of the default since now Python
    # in the default package includes an equally performing library
    #
    # ciso8601 will be installed from requirements only if the Python
    # version is <= than 3.6
    from pm4py.util.dt_parsing.versions import cs8601

    VERSIONS[CISO8601] = cs8601
    DEFAULT_VARIANT = CISO8601

# this variant is available only for Python 3.7
if sys.version_info >= (3, 7):
    from pm4py.util.dt_parsing.versions import strpfromiso

    VERSIONS[STRPFROMISO] = strpfromiso
    # let's move the default option to strpfromiso in Python 3.7
    # (at least we can drop ciso8601 somewhen)
    DEFAULT_VARIANT = STRPFROMISO

@deprecation.deprecated(deprecated_in='1.3.0', removed_in='2.0.0', current_version='',
<<<<<<< HEAD
                        details='Use algorithm entrypoint instead')
=======
                        details='Use parser module instead.')
>>>>>>> 52f23361
def get(variant=DEFAULT_VARIANT):
    """
    Gets a module with a function 'apply' that is
    able to parse a date string to a datetime

    Parameters
    --------------
    variant
        Variant of the algorithm. Possible values: ciso8601

    Returns
    -------------
    mod
        Module with a function 'apply' that is able to parse a date string to a datetime
    """
    return VERSIONS[variant]<|MERGE_RESOLUTION|>--- conflicted
+++ resolved
@@ -29,11 +29,7 @@
     DEFAULT_VARIANT = STRPFROMISO
 
 @deprecation.deprecated(deprecated_in='1.3.0', removed_in='2.0.0', current_version='',
-<<<<<<< HEAD
-                        details='Use algorithm entrypoint instead')
-=======
                         details='Use parser module instead.')
->>>>>>> 52f23361
 def get(variant=DEFAULT_VARIANT):
     """
     Gets a module with a function 'apply' that is
