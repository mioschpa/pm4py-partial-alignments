--- conflicted
+++ resolved
@@ -18,58 +18,31 @@
 import os
 import subprocess
 import sys
+from typing import Optional, Dict
+
 
 MAX_EDGE_PENWIDTH_GRAPHVIZ = 2.6
 MIN_EDGE_PENWIDTH_GRAPHVIZ = 1.0
 
 
-<<<<<<< HEAD
-def human_readable_stat(timedelta_seconds, stat_locale: dict = {}):
-=======
-def human_readable_stat(c0):
->>>>>>> 787d0325
+def human_readable_stat(timedelta, stat_locale: Optional[Dict[str, str]] = None) -> str:
     """
     Transform a timedelta into a human readable string
 
     Parameters
     ----------
-<<<<<<< HEAD
-    timedelta_seconds
-        Timedelta expressed in seconds
-    stat_locale
-        Dict mapping stat strings
-=======
-    c0
+    timedelta
         Timedelta
->>>>>>> 787d0325
 
     Returns
     ----------
     string
         Human readable string
     """
-<<<<<<< HEAD
-    timedelta_seconds = int(float(timedelta_seconds))
-    years = timedelta_seconds // 31104000
-    months = timedelta_seconds // 2592000
-    days = timedelta_seconds // 86400
-    hours = timedelta_seconds // 3600 % 24
-    minutes = timedelta_seconds // 60 % 60
-    seconds = timedelta_seconds % 60
-    
-    if years > 0:
-        return str(years) + stat_locale.get("year", "Y")
-    if months > 0:
-        return str(months) + stat_locale.get("month", "MO")
-    if days > 0:
-        return str(days) + stat_locale.get("day", "D")
-    if hours > 0:
-        return str(hours) + stat_locale.get("hour", "h")
-    if minutes > 0:
-        return str(minutes) + stat_locale.get("minute", "m")
-    return str(seconds) + stat_locale.get("second", "s")
-=======
-    c = int(float(c0))
+    if stat_locale is None:
+        stat_locale = {}
+
+    c = int(float(timedelta))
     years = c // 31104000
     months = c // 2592000
     days = c // 86400
@@ -77,24 +50,23 @@
     minutes = c // 60 % 60
     seconds = c % 60
     if years > 0:
-        return str(years) + "Y"
+        return str(years) + stat_locale.get("year", "Y")
     elif months > 0:
-        return str(months) + "MO"
+        return str(months) + stat_locale.get("month", "MO")
     elif days > 0:
-        return str(days) + "D"
+        return str(days) + stat_locale.get("day", "D")
     elif hours > 0:
-        return str(hours) + "h"
+        return str(hours) + stat_locale.get("hour", "h")
     elif minutes > 0:
-        return str(minutes) + "m"
+        return str(minutes) + stat_locale.get("minute", "m")
     elif seconds > 0:
-        return str(seconds) + "s"
+        return str(seconds) + stat_locale.get("second", "s")
     else:
-        c = int(float(c0*1000))
+        c = int(float(timedelta*1000))
         if c > 0:
-            return str(c) + "ms"
+            return str(c) + stat_locale.get("millisecond", "ms")
         else:
-            return str(int(float(c0 * 10**9))) + "ns"
->>>>>>> 787d0325
+            return str(int(float(timedelta * 10**9))) + stat_locale.get("nanosecond", "ns")
 
 
 def get_arc_penwidth(arc_measure, min_arc_measure, max_arc_measure):
