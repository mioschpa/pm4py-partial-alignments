<<<<<<< HEAD
'''
    This file is part of PM4Py (More Info: https://pm4py.fit.fraunhofer.de).

    PM4Py is free software: you can redistribute it and/or modify
    it under the terms of the GNU General Public License as published by
    the Free Software Foundation, either version 3 of the License, or
    (at your option) any later version.

    PM4Py is distributed in the hope that it will be useful,
    but WITHOUT ANY WARRANTY; without even the implied warranty of
    MERCHANTABILITY or FITNESS FOR A PARTICULAR PURPOSE.  See the
    GNU General Public License for more details.

    You should have received a copy of the GNU General Public License
    along with PM4Py.  If not, see <https://www.gnu.org/licenses/>.
'''
from pm4py.streaming import algo, stream, importer, util, conversion

import warnings

warnings.warn("The streaming package will be removed in a future release.")
=======
from pm4py.streaming import algo, stream, importer, util, conversion
>>>>>>> dd655f18
<|MERGE_RESOLUTION|>--- conflicted
+++ resolved
@@ -1,4 +1,3 @@
-<<<<<<< HEAD
 '''
     This file is part of PM4Py (More Info: https://pm4py.fit.fraunhofer.de).
 
@@ -15,11 +14,4 @@
     You should have received a copy of the GNU General Public License
     along with PM4Py.  If not, see <https://www.gnu.org/licenses/>.
 '''
-from pm4py.streaming import algo, stream, importer, util, conversion
-
-import warnings
-
-warnings.warn("The streaming package will be removed in a future release.")
-=======
-from pm4py.streaming import algo, stream, importer, util, conversion
->>>>>>> dd655f18
+from pm4py.streaming import algo, stream, importer, util, conversion