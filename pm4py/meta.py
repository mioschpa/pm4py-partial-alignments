--- conflicted
+++ resolved
@@ -1,4 +1,3 @@
-<<<<<<< HEAD
 '''
     This file is part of PM4Py (More Info: https://pm4py.fit.fraunhofer.de).
 
@@ -15,11 +14,7 @@
     You should have received a copy of the GNU General Public License
     along with PM4Py.  If not, see <https://www.gnu.org/licenses/>.
 '''
-VERSION = '2.2.14'
-=======
 VERSION = '2.2.15'
->>>>>>> 92b4e662
-
 
 __name__ = 'pm4py'
 __version__ = VERSION
