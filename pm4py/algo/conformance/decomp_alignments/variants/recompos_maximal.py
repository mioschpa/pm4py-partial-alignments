<<<<<<< HEAD
'''
    This file is part of PM4Py (More Info: https://pm4py.fit.fraunhofer.de).

    PM4Py is free software: you can redistribute it and/or modify
    it under the terms of the GNU General Public License as published by
    the Free Software Foundation, either version 3 of the License, or
    (at your option) any later version.

    PM4Py is distributed in the hope that it will be useful,
    but WITHOUT ANY WARRANTY; without even the implied warranty of
    MERCHANTABILITY or FITNESS FOR A PARTICULAR PURPOSE.  See the
    GNU General Public License for more details.

    You should have received a copy of the GNU General Public License
    along with PM4Py.  If not, see <https://www.gnu.org/licenses/>.
'''
from pm4py.objects.log.log import Trace
=======
import pkgutil
import sys
import time
from copy import copy

from pm4py.algo.conformance.alignments.variants import state_equation_less_memory
from pm4py.algo.conformance.decomp_alignments.parameters import Parameters
>>>>>>> 1b9055d5
from pm4py.objects.log import log as log_implementation
from pm4py.objects.log.log import Trace
from pm4py.objects.log.util.xes import DEFAULT_NAME_KEY
from pm4py.objects.petri import align_utils as utils
from pm4py.objects.petri import decomposition as decomp_utils
from pm4py.statistics.variants.log import get as variants_module
from pm4py.util import exec_utils
from pm4py.util import variants_util


def get_best_worst_cost(petri_net, initial_marking, final_marking, parameters=None):
    trace = log_implementation.Trace()

    best_worst, cf = align(trace, petri_net, initial_marking, final_marking, parameters=parameters)

    best_worst_cost = sum(cf[x] for x in best_worst['alignment']) // utils.STD_MODEL_LOG_MOVE_COST if best_worst else 0

    return best_worst_cost


def apply_from_variants_list_petri_string(var_list, petri_net_string, parameters=None):
    if parameters is None:
        parameters = {}

    from pm4py.objects.petri.importer.variants import pnml as petri_importer

    petri_net, initial_marking, final_marking = petri_importer.import_petri_from_string(petri_net_string)

    res = apply_from_variants_list(var_list, petri_net, initial_marking, final_marking, parameters=parameters)
    return res


def apply_from_variants_list(var_list, petri_net, initial_marking, final_marking, parameters=None):
    """
    Apply the alignments from the specification of a list of variants in the log

    Parameters
    -------------
    var_list
        List of variants (for each item, the first entry is the variant itself, the second entry may be the number of cases)
    petri_net
        Petri net
    initial_marking
        Initial marking
    final_marking
        Final marking
    parameters
        Parameters of the algorithm (same as 'apply' method, plus 'variant_delimiter' that is , by default)

    Returns
    --------------
    dictio_alignments
        Dictionary that assigns to each variant its alignment
    """
    if parameters is None:
        parameters = {}

    log = log_implementation.EventLog()
    dictio_alignments = {}
    for varitem in var_list:
        variant = varitem[0]
        trace = variants_util.variant_to_trace(variant, parameters=parameters)
        log.append(trace)

    alignment = apply(log, petri_net, initial_marking, final_marking)

    for index, varitem in enumerate(var_list):
        variant = varitem[0]
        dictio_alignments[variant] = alignment[index]

    return dictio_alignments


def apply(log, net, im, fm, parameters=None):
    """
    Apply the recomposition alignment approach
    to a log and a Petri net performing decomposition

    Parameters
    --------------
    log
        Event log
    net
        Petri net
    im
        Initial marking
    fm
        Final marking
    parameters
        Parameters of the algorithm

    Returns
    --------------
    aligned_traces
        For each trace, return its alignment
    """
    if parameters is None:
        parameters = {}

    best_worst_cost = get_best_worst_cost(net, im, fm, parameters=parameters)
    parameters[Parameters.BEST_WORST_COST] = best_worst_cost

    list_nets = decomp_utils.decompose(net, im, fm)

    return apply_log(log, list_nets, parameters=parameters)


def apply_log(log, list_nets, parameters=None):
    """
    Apply the recomposition alignment approach
    to a log and a decomposed Petri net

    Parameters
    --------------
    log
        Log
    list_nets
        Decomposition
    parameters
        Parameters of the algorithm

    Returns
    --------------
    aligned_traces
        For each trace, return its alignment
    """
    if parameters is None:
        parameters = {}

    show_progress_bar = exec_utils.get_param_value(Parameters.SHOW_PROGRESS_BAR, parameters, True)
    icache = exec_utils.get_param_value(Parameters.ICACHE, parameters, dict())
    mcache = exec_utils.get_param_value(Parameters.MCACHE, parameters, dict())

    parameters[Parameters.ICACHE] = icache
    parameters[Parameters.MCACHE] = mcache

    variants_idxs = variants_module.get_variants_from_log_trace_idx(log, parameters=parameters)

    progress = None
    if pkgutil.find_loader("tqdm") and show_progress_bar:
        from tqdm.auto import tqdm
        progress = tqdm(total=len(variants_idxs),
                        desc="aligning log with decomposition/recomposition, completed variants :: ")

    one_tr_per_var = []
    variants_list = []
    for index_variant, variant in enumerate(variants_idxs):
        variants_list.append(variant)
    for variant in variants_list:
        one_tr_per_var.append(log[variants_idxs[variant][0]])
    all_alignments = []
    max_align_time = exec_utils.get_param_value(Parameters.PARAM_MAX_ALIGN_TIME, parameters, sys.maxsize)
    start_time = time.time()
    for index, trace in enumerate(one_tr_per_var):
        this_time = time.time()
        if this_time - start_time <= max_align_time:
            alignment = apply_trace(trace, list_nets, parameters=parameters)
        else:
            alignment = None
        if progress is not None:
            progress.update()
        all_alignments.append(alignment)
    al_idx = {}
    for index_variant, variant in enumerate(variants_idxs):
        for trace_idx in variants_idxs[variant]:
            al_idx[trace_idx] = all_alignments[index_variant]
    alignments = []
    for i in range(len(log)):
        alignments.append(al_idx[i])
    # gracefully close progress bar
    if progress is not None:
        progress.close()
    del progress
    return alignments


def get_acache(cons_nets):
    """
    Calculates the A-Cache of the given decomposition

    Parameters
    --------------
    cons_nets
        List of considered nets

    Returns
    --------------
    acache
        A-Cache
    """
    ret = {}
    for index, el in enumerate(cons_nets):
        for lab in el[0].lvis_labels:
            if lab not in ret:
                ret[lab] = []
            ret[lab].append(index)

    return ret


def get_alres(al):
    """
    Gets a description of the alignment for the border agreement

    Parameters
    --------------
    al
        Alignment

    Returns
    --------------
    alres
        Description of the alignment
    """
    if al is not None:
        ret = {}
        for index, el in enumerate(al["alignment"]):
            if el[1][0] is not None and el[1][0] != ">>":
                if not el[1][0] in ret:
                    ret[el[1][0]] = []

                if el[1][1] is not None and el[1][1] != ">>":
                    ret[el[1][0]].append(0)
                else:
                    ret[el[1][0]].append(1)
        return ret
    return None


def order_nodes_second_round(to_visit, G0):
    """
    Orders the second round of nodes to visit to reconstruct the alignment

    Parameters
    ---------------
    to_visit
        Node to visit
    G0
        Recomposition graph

    Returns
    ---------------
    to_visit
        Sorted list of nodes
    """
    cont_loop = True
    while cont_loop:
        cont_loop = False
        i = 0
        while i < len(to_visit):
            j = i + 1
            must_break = False
            while j < len(to_visit):
                edg = [e for e in G0.edges if e[0] == to_visit[j] and e[1] == to_visit[i]]
                if edg:
                    to_visit[i], to_visit[j] = to_visit[j], to_visit[i]
                    must_break = True
                    break
                j = j + 1
            if must_break:
                cont_loop = True
                break
            i = i + 1
    return to_visit


def recompose_alignment(cons_nets, cons_nets_result):
    """
    Alignment recomposition

    Parameters
    ---------------
    cons_nets
        Decomposed Petri net elements
    cons_nets_result
        Result of the alignments on such elements
    parameters
        Parameters of the method

    Returns
    ---------------
    alignment
        Recomposed alignment
    """
    import networkx as nx

    G0 = nx.DiGraph()
    for i in range(len(cons_nets_result)):
        if cons_nets_result[i] is not None:
            G0.add_node(i)
    for i in range(len(cons_nets_result)):
        if cons_nets_result[i] is not None:
            for j in range(len(cons_nets_result)):
                if cons_nets_result[j] is not None:
                    if i != j:
                        if cons_nets_result[i]["alignment"][-1][1] == cons_nets_result[j]["alignment"][0][1]:
                            G0.add_edge(i, j)
    all_available = [i for i in range(len(cons_nets_result)) if cons_nets_result[i] is not None]
    to_visit = [i for i in range(len(cons_nets)) if len(list(cons_nets[i][1])) > 0]
    visited = set()
    overall_ali = []
    count = 0
    while len(to_visit) > 0:
        curr = to_visit.pop(0)
        output_edges = [e for e in G0.edges if e[0] == curr]
        for edge in output_edges:
            to_visit.append(edge[1])
        if count > 0:
            sind = 1
        else:
            sind = 0
        if cons_nets_result[curr] is not None:
            overall_ali = overall_ali + [x for x in cons_nets_result[curr]["alignment"][sind:]]
        visited.add(curr)
        count = count + 1
    to_visit = [x for x in all_available if x not in visited]
    to_visit = order_nodes_second_round(to_visit, G0)
    added = set()
    while len(to_visit) > 0:
        curr = to_visit.pop(0)
        if not curr in visited:
            output_edges = [e for e in G0.edges if e[0] == curr]
            for edge in output_edges:
                to_visit.append(edge[1])
            if count > 0:
                sind = 1
            else:
                sind = 0
            if cons_nets_result[curr] is not None:
                for y in [x for x in cons_nets_result[curr]["alignment"][sind:]]:
                    if not y in added:
                        overall_ali.append(y)
                        added.add(y)
            visited.add(curr)
        count = count + 1
    return overall_ali


def apply_trace(trace, list_nets, parameters=None):
    """
    Align a trace against a decomposition

    Parameters
    --------------
    trace
        Trace
    list_nets
        List of Petri nets (decomposed)
    parameters
        Parameters of the algorithm

    Returns
    --------------
    alignment
        Alignment of the trace
    """
    if parameters is None:
        parameters = {}

    max_align_time_trace = exec_utils.get_param_value(Parameters.PARAM_MAX_ALIGN_TIME_TRACE, parameters, sys.maxsize)
    threshold_border_agreement = exec_utils.get_param_value(Parameters.PARAM_THRESHOLD_BORDER_AGREEMENT, parameters,
                                                            100000000)
    activity_key = exec_utils.get_param_value(Parameters.ACTIVITY_KEY, parameters, DEFAULT_NAME_KEY)
    icache = exec_utils.get_param_value(Parameters.ICACHE, parameters, dict())
    mcache = exec_utils.get_param_value(Parameters.MCACHE, parameters, dict())
    cons_nets = copy(list_nets)
    acache = get_acache(cons_nets)
    cons_nets_result = []
    cons_nets_alres = []
    cons_nets_costs = []
    max_val_alres = 0
    start_time = time.time()
    i = 0
    while i < len(cons_nets):
        this_time = time.time()
        if this_time - start_time > max_align_time_trace:
            # the alignment did not termine in the provided time
            return None
        net, im, fm = cons_nets[i]
        proj = Trace([x for x in trace if x[activity_key] in net.lvis_labels])
        if len(proj) > 0:
            acti = tuple(x[activity_key] for x in proj)
            tup = (cons_nets[i], acti)
            if tup not in icache:
                al, cf = align(proj, net, im, fm, parameters=parameters)
                alres = get_alres(al)
                icache[tup] = (al, cf, alres)
            al, cf, alres = icache[tup]
            cons_nets_result.append(al)
            cons_nets_alres.append(alres)
            cons_nets_costs.append(cf)
            if this_time - start_time > max_align_time_trace:
                # the alignment did not termine in the provided time
                return None
            max_val_alres = max(max_val_alres, max(z for y in alres.values() for z in y) if alres else 0)
            border_disagreements = 0
            if max_val_alres > 0:
                comp_to_merge = set()
                for act in [x[activity_key] for x in trace if x[activity_key] in net.lvis_labels]:
                    for ind in acache[act]:
                        if ind >= i:
                            break
                        if cons_nets_alres[ind] is None or cons_nets_alres[ind] is None:
                            # the alignment did not termine in the provided time
                            return None
                        if cons_nets_alres[ind][act] != cons_nets_alres[i][act]:
                            for ind2 in acache[act]:
                                comp_to_merge.add(ind2)
                if comp_to_merge:
                    comp_to_merge = sorted(list(comp_to_merge), reverse=True)
                    border_disagreements += len(comp_to_merge)
                    # if the number of border disagreements exceed the specified threshold
                    # then stop iterating on the trace
                    if border_disagreements > threshold_border_agreement:
                        return None
                    comp_to_merge_ids = tuple(list(cons_nets[j][0].t_tuple for j in comp_to_merge))
                    if comp_to_merge_ids not in mcache:
                        mcache[comp_to_merge_ids] = decomp_utils.merge_sublist_nets(
                            [cons_nets[zz] for zz in comp_to_merge])
                    new_comp = mcache[comp_to_merge_ids]
                    cons_nets.append(new_comp)
                    j = 0
                    while j < len(comp_to_merge):
                        z = comp_to_merge[j]
                        if z < i:
                            i = i - 1
                        if z <= i:
                            del cons_nets_result[z]
                            del cons_nets_alres[z]
                            del cons_nets_costs[z]
                        del cons_nets[z]
                        j = j + 1
                    acache = get_acache(cons_nets)
                    continue
        else:
            cons_nets_result.append(None)
            cons_nets_alres.append(None)
            cons_nets_costs.append(None)
        i = i + 1
    if this_time - start_time > max_align_time_trace:
        # the alignment did not termine in the provided time
        return None
    alignment = recompose_alignment(cons_nets, cons_nets_result, )
    overall_cost_dict = {}
    for cf in cons_nets_costs:
        if cf is not None:
            for el in cf:
                overall_cost_dict[el] = cf[el]
    cost = 0
    for el in alignment:
        cost = cost + overall_cost_dict[el]
    alignment = [x[1] for x in alignment]
    if this_time - start_time > max_align_time_trace:
        # the alignment did not termine in the provided time
        return None
    res = {"cost": cost, "alignment": alignment}
    best_worst_cost = exec_utils.get_param_value(Parameters.BEST_WORST_COST, parameters, None)
    if best_worst_cost is not None and len(trace) > 0:
        cost1 = cost // utils.STD_MODEL_LOG_MOVE_COST
        fitness = 1.0 - cost1 / (best_worst_cost + len(trace))
        res["fitness"] = fitness
    return res


def align(trace, petri_net, initial_marking, final_marking, parameters=None):
    if parameters is None:
        parameters = {}

    new_parameters = copy(parameters)
    new_parameters[state_equation_less_memory.Parameters.RETURN_SYNC_COST_FUNCTION] = True
    new_parameters[state_equation_less_memory.Parameters.PARAM_ALIGNMENT_RESULT_IS_SYNC_PROD_AWARE] = True

    aligned_trace, cost_function = state_equation_less_memory.apply(trace, petri_net, initial_marking, final_marking,
                                                                    parameters=new_parameters)

    cf = {}
    for x in cost_function:
        cf[((x.label[0], x.name[1]), (x.label[0], x.label[1]))] = cost_function[x]

    return aligned_trace, cf<|MERGE_RESOLUTION|>--- conflicted
+++ resolved
@@ -1,4 +1,3 @@
-<<<<<<< HEAD
 '''
     This file is part of PM4Py (More Info: https://pm4py.fit.fraunhofer.de).
 
@@ -15,8 +14,6 @@
     You should have received a copy of the GNU General Public License
     along with PM4Py.  If not, see <https://www.gnu.org/licenses/>.
 '''
-from pm4py.objects.log.log import Trace
-=======
 import pkgutil
 import sys
 import time
@@ -24,7 +21,6 @@
 
 from pm4py.algo.conformance.alignments.variants import state_equation_less_memory
 from pm4py.algo.conformance.decomp_alignments.parameters import Parameters
->>>>>>> 1b9055d5
 from pm4py.objects.log import log as log_implementation
 from pm4py.objects.log.log import Trace
 from pm4py.objects.log.util.xes import DEFAULT_NAME_KEY
