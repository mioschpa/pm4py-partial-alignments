'''
    This file is part of PM4Py (More Info: https://pm4py.fit.fraunhofer.de).

    PM4Py is free software: you can redistribute it and/or modify
    it under the terms of the GNU General Public License as published by
    the Free Software Foundation, either version 3 of the License, or
    (at your option) any later version.

    PM4Py is distributed in the hope that it will be useful,
    but WITHOUT ANY WARRANTY; without even the implied warranty of
    MERCHANTABILITY or FITNESS FOR A PARTICULAR PURPOSE.  See the
    GNU General Public License for more details.

    You should have received a copy of the GNU General Public License
    along with PM4Py.  If not, see <https://www.gnu.org/licenses/>.
'''

from enum import Enum
from pm4py.util import exec_utils
from typing import Optional, Dict, Any
from pm4py.util import constants


class Parameters(Enum):
    API_KEY = "api_key"
    OPENAI_MODEL = "openai_model"


def apply(query: str, parameters: Optional[Dict[Any, Any]] = None) -> str:
    if parameters is None:
        parameters = {}

    api_key = exec_utils.get_param_value(Parameters.API_KEY, parameters, constants.OPENAI_API_KEY)
    model = exec_utils.get_param_value(Parameters.OPENAI_MODEL, parameters, constants.OPENAI_DEFAULT_MODEL)

    import openai

    client = openai.OpenAI(api_key=api_key)

    message = {"role": "user", "content": query}

    response = client.chat.completions.create(model=model, messages=[message])
<<<<<<< HEAD
    return response["choices"][0]["message"]["content"]
=======

    return response.choices[0].message.content
>>>>>>> 7c4088b7
<|MERGE_RESOLUTION|>--- conflicted
+++ resolved
@@ -40,9 +40,5 @@
     message = {"role": "user", "content": query}
 
     response = client.chat.completions.create(model=model, messages=[message])
-<<<<<<< HEAD
-    return response["choices"][0]["message"]["content"]
-=======
 
-    return response.choices[0].message.content
->>>>>>> 7c4088b7
+    return response.choices[0].message.content