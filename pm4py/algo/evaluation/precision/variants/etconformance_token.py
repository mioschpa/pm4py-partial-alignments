--- conflicted
+++ resolved
@@ -69,12 +69,9 @@
     token_replay_variant = exec_utils.get_param_value(Parameters.TOKEN_REPLAY_VARIANT, parameters,
                                                       executor.Variants.TOKEN_REPLAY)
     activity_key = exec_utils.get_param_value(Parameters.ACTIVITY_KEY, parameters, log_lib.util.xes.DEFAULT_NAME_KEY)
-<<<<<<< HEAD
     case_id_key = exec_utils.get_param_value(Parameters.CASE_ID_KEY, parameters, constants.CASE_CONCEPT_NAME)
+    show_progress_bar = exec_utils.get_param_value(Parameters.SHOW_PROGRESS_BAR, parameters, True)
 
-=======
-    show_progress_bar = exec_utils.get_param_value(Parameters.SHOW_PROGRESS_BAR, parameters, True)
->>>>>>> 8b6e131c
     # default value for precision, when no activated transitions (not even by looking at the initial marking) are found
     precision = 1.0
     sum_ee = 0
