'''
    This file is part of PM4Py (More Info: https://pm4py.fit.fraunhofer.de).

    PM4Py is free software: you can redistribute it and/or modify
    it under the terms of the GNU General Public License as published by
    the Free Software Foundation, either version 3 of the License, or
    (at your option) any later version.

    PM4Py is distributed in the hope that it will be useful,
    but WITHOUT ANY WARRANTY; without even the implied warranty of
    MERCHANTABILITY or FITNESS FOR A PARTICULAR PURPOSE.  See the
    GNU General Public License for more details.

    You should have received a copy of the GNU General Public License
    along with PM4Py.  If not, see <https://www.gnu.org/licenses/>.
'''
<<<<<<< HEAD
from pm4py.algo.clustering.trace_attribute_driven import algorithm, dfg, leven_dist, linkage_method, merge_log, util, variants
=======
from pm4py.algo.clustering.trace_attribute_driven import algorithm, dfg, leven_dist, linkage_method, merge_log, util, variants

import warnings

warnings.warn("The clustering.trace_attribute_driven package will be removed in a future release.")
>>>>>>> a51bda8b
<|MERGE_RESOLUTION|>--- conflicted
+++ resolved
@@ -14,12 +14,8 @@
     You should have received a copy of the GNU General Public License
     along with PM4Py.  If not, see <https://www.gnu.org/licenses/>.
 '''
-<<<<<<< HEAD
-from pm4py.algo.clustering.trace_attribute_driven import algorithm, dfg, leven_dist, linkage_method, merge_log, util, variants
-=======
 from pm4py.algo.clustering.trace_attribute_driven import algorithm, dfg, leven_dist, linkage_method, merge_log, util, variants
 
 import warnings
 
-warnings.warn("The clustering.trace_attribute_driven package will be removed in a future release.")
->>>>>>> a51bda8b
+warnings.warn("The clustering.trace_attribute_driven package will be removed in a future release.")