<<<<<<< HEAD
'''
    This file is part of PM4Py (More Info: https://pm4py.fit.fraunhofer.de).

    PM4Py is free software: you can redistribute it and/or modify
    it under the terms of the GNU General Public License as published by
    the Free Software Foundation, either version 3 of the License, or
    (at your option) any later version.

    PM4Py is distributed in the hope that it will be useful,
    but WITHOUT ANY WARRANTY; without even the implied warranty of
    MERCHANTABILITY or FITNESS FOR A PARTICULAR PURPOSE.  See the
    GNU General Public License for more details.

    You should have received a copy of the GNU General Public License
    along with PM4Py.  If not, see <https://www.gnu.org/licenses/>.
'''
from pm4py.algo.transformation import log_to_trie, log_to_features
=======
from pm4py.algo.transformation import log_to_trie, log_to_features, ocel
>>>>>>> 95d6dc4b
import pkgutil
if pkgutil.find_loader("intervaltree"):
    from pm4py.algo.transformation import log_to_interval_tree<|MERGE_RESOLUTION|>--- conflicted
+++ resolved
@@ -1,4 +1,3 @@
-<<<<<<< HEAD
 '''
     This file is part of PM4Py (More Info: https://pm4py.fit.fraunhofer.de).
 
@@ -15,10 +14,7 @@
     You should have received a copy of the GNU General Public License
     along with PM4Py.  If not, see <https://www.gnu.org/licenses/>.
 '''
-from pm4py.algo.transformation import log_to_trie, log_to_features
-=======
 from pm4py.algo.transformation import log_to_trie, log_to_features, ocel
->>>>>>> 95d6dc4b
 import pkgutil
 if pkgutil.find_loader("intervaltree"):
     from pm4py.algo.transformation import log_to_interval_tree