<<<<<<< HEAD
'''
    This file is part of PM4Py (More Info: https://pm4py.fit.fraunhofer.de).

    PM4Py is free software: you can redistribute it and/or modify
    it under the terms of the GNU General Public License as published by
    the Free Software Foundation, either version 3 of the License, or
    (at your option) any later version.

    PM4Py is distributed in the hope that it will be useful,
    but WITHOUT ANY WARRANTY; without even the implied warranty of
    MERCHANTABILITY or FITNESS FOR A PARTICULAR PURPOSE.  See the
    GNU General Public License for more details.

    You should have received a copy of the GNU General Public License
    along with PM4Py.  If not, see <https://www.gnu.org/licenses/>.
'''
def discover_dfg(log):
=======
import warnings
from typing import Tuple

import deprecation

from pm4py.objects.heuristics_net.net import HeuristicsNet
from pm4py.objects.log.log import EventLog
from pm4py.objects.petri.petrinet import PetriNet, Marking
from pm4py.objects.process_tree.process_tree import ProcessTree


def discover_dfg(log: EventLog) -> Tuple[dict, dict, dict]:
>>>>>>> 00c2b2ff
    """
    Discovers a DFG from a log

    Parameters
    --------------
    log
        Event log

    Returns
    --------------
    dfg
        DFG
    start_activities
        Start activities
    end_activities
        End activities
    """
    from pm4py.algo.discovery.dfg import algorithm as dfg_discovery
    dfg = dfg_discovery.apply(log)
    from pm4py.statistics.start_activities.log import get as start_activities_module
    from pm4py.statistics.end_activities.log import get as end_activities_module
    start_activities = start_activities_module.get_start_activities(log)
    end_activities = end_activities_module.get_end_activities(log)
    return dfg, start_activities, end_activities


def discover_petri_net_alpha(log: EventLog) -> Tuple[PetriNet, Marking, Marking]:
    """
    Discovers a Petri net using the Alpha Miner

    Parameters
    --------------
    log
        Event log

    Returns
    --------------
    petri_net
        Petri net
    initial_marking
        Initial marking
    final_marking
        Final marking
    """
    from pm4py.algo.discovery.alpha import algorithm as alpha_miner
    return alpha_miner.apply(log, variant=alpha_miner.Variants.ALPHA_VERSION_CLASSIC)


def discover_petri_net_alpha_plus(log: EventLog) -> Tuple[PetriNet, Marking, Marking]:
    """
    Discovers a Petri net using the Alpha+ algorithm

    Parameters
    --------------
    log
        Event log

    Returns
    --------------
    petri_net
        Petri net
    initial_marking
        Initial marking
    final_marking
        Final marking
    """
    from pm4py.algo.discovery.alpha import algorithm as alpha_miner
    return alpha_miner.apply(log, variant=alpha_miner.Variants.ALPHA_VERSION_PLUS)


def discover_petri_net_inductive(log: EventLog, noise_threshold: float = 0.0) -> Tuple[PetriNet, Marking, Marking]:
    """
    Discovers a Petri net using the IMDFc algorithm

    Parameters
    --------------
    log
        Event log
    noise_threshold
        Noise threshold (default: 0.0)

    Returns
    --------------
    petri_net
        Petri net
    initial_marking
        Initial marking
    final_marking
        Final marking
    """
    from pm4py.algo.discovery.inductive import algorithm as inductive_miner
    if noise_threshold > 0.0:
        return inductive_miner.apply(log, variant=inductive_miner.Variants.IMf, parameters={
            inductive_miner.Variants.IMf.value.Parameters.NOISE_THRESHOLD: noise_threshold})
    else:
        return inductive_miner.apply(log, variant=inductive_miner.Variants.IM, parameters={
            inductive_miner.Variants.IM.value.Parameters.NOISE_THRESHOLD: noise_threshold})


def discover_petri_net_heuristics(log: EventLog, dependency_threshold: float = 0.5, and_threshold: float = 0.65,
                                  loop_two_threshold: float = 0.5) -> Tuple[PetriNet, Marking, Marking]:
    """
    Discover a Petri net using the Heuristics Miner

    Parameters
    ---------------
    log
        Event log
    dependency_threshold
        Dependency threshold (default: 0.5)
    and_threshold
        AND threshold (default: 0.65)
    loop_two_threshold
        Loop two threshold (default: 0.5)

    Returns
    --------------
    petri_net
        Petri net
    initial_marking
        Initial marking
    final_marking
        Final marking
    """
    from pm4py.algo.discovery.heuristics import algorithm as heuristics_miner
    parameters = heuristics_miner.Variants.CLASSIC.value.Parameters
    return heuristics_miner.apply(log, variant=heuristics_miner.Variants.CLASSIC, parameters={
        parameters.DEPENDENCY_THRESH: dependency_threshold, parameters.AND_MEASURE_THRESH: and_threshold,
        parameters.LOOP_LENGTH_TWO_THRESH: loop_two_threshold})


def discover_process_tree_inductive(log: EventLog, noise_threshold: float = 0.0) -> ProcessTree:
    """
    Discovers a process tree using the IMDFc algorithm

    Parameters
    --------------
    log
        Event log
    noise_threshold
        Noise threshold (default: 0.0)

    Returns
    --------------
    process_tree
        Process tree object
    """
    from pm4py.algo.discovery.inductive import algorithm as inductive_miner
    if noise_threshold > 0.0:
        return inductive_miner.apply_tree(log, variant=inductive_miner.Variants.IMf, parameters={
            inductive_miner.Variants.IMf.value.Parameters.NOISE_THRESHOLD: noise_threshold})
    else:
        return inductive_miner.apply_tree(log, variant=inductive_miner.Variants.IM, parameters={
            inductive_miner.Variants.IM.value.Parameters.NOISE_THRESHOLD: noise_threshold})


@deprecation.deprecated(deprecated_in='2.2.2', removed_in='2.3.0',
                        details='discover_tree_inductive is deprecated, use discover_process_tree_inductive')
def discover_tree_inductive(log: EventLog, noise_threshold: float = 0.0) -> ProcessTree:
    warnings.warn('discover_tree_inductive is deprecated, use discover_process_tree_inductive', DeprecationWarning)
    """
    Discovers a process tree using the IMDFc algorithm

    Parameters
    --------------
    log
        Event log
    noise_threshold
        Noise threshold (default: 0.0)

    Returns
    --------------
    process_tree
        Process tree object
    """
    from pm4py.algo.discovery.inductive import algorithm as inductive_miner
    if noise_threshold > 0.0:
        return inductive_miner.apply_tree(log, variant=inductive_miner.Variants.IMf, parameters={
            inductive_miner.Variants.IMf.value.Parameters.NOISE_THRESHOLD: noise_threshold})
    else:
        return inductive_miner.apply_tree(log, variant=inductive_miner.Variants.IM, parameters={
            inductive_miner.Variants.IM.value.Parameters.NOISE_THRESHOLD: noise_threshold})


def discover_heuristics_net(log: EventLog, dependency_threshold: float = 0.5, and_threshold: float = 0.65,
                            loop_two_threshold: float = 0.5) -> HeuristicsNet:
    """
    Discovers an heuristics net

    Parameters
    ---------------
    log
        Event log
    dependency_threshold
        Dependency threshold (default: 0.5)
    and_threshold
        AND threshold (default: 0.65)
    loop_two_threshold
        Loop two threshold (default: 0.5)

    Returns
    --------------
    heu_net
        Heuristics net
    """
    from pm4py.algo.discovery.heuristics import algorithm as heuristics_miner
    parameters = heuristics_miner.Variants.CLASSIC.value.Parameters
    return heuristics_miner.apply_heu(log, variant=heuristics_miner.Variants.CLASSIC, parameters={
        parameters.DEPENDENCY_THRESH: dependency_threshold, parameters.AND_MEASURE_THRESH: and_threshold,
        parameters.LOOP_LENGTH_TWO_THRESH: loop_two_threshold})<|MERGE_RESOLUTION|>--- conflicted
+++ resolved
@@ -1,4 +1,3 @@
-<<<<<<< HEAD
 '''
     This file is part of PM4Py (More Info: https://pm4py.fit.fraunhofer.de).
 
@@ -15,8 +14,6 @@
     You should have received a copy of the GNU General Public License
     along with PM4Py.  If not, see <https://www.gnu.org/licenses/>.
 '''
-def discover_dfg(log):
-=======
 import warnings
 from typing import Tuple
 
@@ -29,7 +26,6 @@
 
 
 def discover_dfg(log: EventLog) -> Tuple[dict, dict, dict]:
->>>>>>> 00c2b2ff
     """
     Discovers a DFG from a log
 
