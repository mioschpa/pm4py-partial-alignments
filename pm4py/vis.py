'''
    This file is part of PM4Py (More Info: https://pm4py.fit.fraunhofer.de).

    PM4Py is free software: you can redistribute it and/or modify
    it under the terms of the GNU General Public License as published by
    the Free Software Foundation, either version 3 of the License, or
    (at your option) any later version.

    PM4Py is distributed in the hope that it will be useful,
    but WITHOUT ANY WARRANTY; without even the implied warranty of
    MERCHANTABILITY or FITNESS FOR A PARTICULAR PURPOSE.  See the
    GNU General Public License for more details.

    You should have received a copy of the GNU General Public License
    along with PM4Py.  If not, see <https://www.gnu.org/licenses/>.
'''
<<<<<<< HEAD
=======
__doc__ = """
The ``pm4py.vis`` module contains the visualizations offered in ``pm4py``
"""

>>>>>>> a51bda8b
import os
from typing import Optional
from typing import Union, List, Dict, Any, Tuple, Set

import pandas as pd

from pm4py.objects.bpmn.obj import BPMN
from pm4py.objects.heuristics_net.obj import HeuristicsNet
from pm4py.objects.log.obj import EventLog, EventStream
from pm4py.objects.petri_net.obj import PetriNet, Marking
from pm4py.objects.process_tree.obj import ProcessTree
from pm4py.util.pandas_utils import check_is_pandas_dataframe, check_pandas_dataframe_columns
from pm4py.utils import get_properties
from pm4py.objects.transition_system.obj import TransitionSystem
from pm4py.objects.trie.obj import Trie
from pm4py.objects.ocel.obj import OCEL
from pm4py.objects.org.sna.obj import SNA

import deprecation


def view_petri_net(petri_net: PetriNet, initial_marking: Optional[Marking] = None,
                   final_marking: Optional[Marking] = None, format: str = "png", bgcolor: str = "white"):
    """
    Views a (composite) Petri net

    :param petri_net: Petri net
    :param initial_marking: Initial marking
    :param final_marking: Final marking
    :param format: Format of the output picture (default: png)
    :param bgcolor: Background color of the visualization (default: white)

    .. code-block:: python3

        import pm4py

        net, im, fm = pm4py.discover_petri_net_inductive(dataframe, activity_key='concept:name', case_id_key='case:concept:name', timestamp_key='time:timestamp')
        pm4py.view_petri_net(net, im, fm, format='svg')
    """
    from pm4py.visualization.petri_net import visualizer as pn_visualizer
    gviz = pn_visualizer.apply(petri_net, initial_marking, final_marking,
                               parameters={pn_visualizer.Variants.WO_DECORATION.value.Parameters.FORMAT: format, "bgcolor": bgcolor})
    pn_visualizer.view(gviz)


def save_vis_petri_net(petri_net: PetriNet, initial_marking: Marking, final_marking: Marking, file_path: str, bgcolor: str = "white"):
    """
    Saves a Petri net visualization to a file

    :param petri_net: Petri net
    :param initial_marking: Initial marking
    :param final_marking: Final marking
    :param file_path: Destination path
    :param bgcolor: Background color of the visualization (default: white)

    .. code-block:: python3

        import pm4py

        net, im, fm = pm4py.discover_petri_net_inductive(dataframe, activity_key='concept:name', case_id_key='case:concept:name', timestamp_key='time:timestamp')
        pm4py.save_vis_petri_net(net, im, fm, 'petri_net.png')
    """
    file_path = str(file_path)
    format = os.path.splitext(file_path)[1][1:]
    from pm4py.visualization.petri_net import visualizer as pn_visualizer
    gviz = pn_visualizer.apply(petri_net, initial_marking, final_marking,
                               parameters={pn_visualizer.Variants.WO_DECORATION.value.Parameters.FORMAT: format, "bgcolor": bgcolor})
    pn_visualizer.save(gviz, file_path)


def view_performance_dfg(dfg: dict, start_activities: dict, end_activities: dict, format: str = "png",
                         aggregation_measure="mean", bgcolor: str = "white"):
    """
    Views a performance DFG

    :param dfg: DFG object
    :param start_activities: Start activities
    :param end_activities: End activities
    :param format: Format of the output picture (default: png)
    :param aggregation_measure: Aggregation measure (default: mean): mean, median, min, max, sum, stdev
    :param bgcolor: Background color of the visualization (default: white)

    .. code-block:: python3

        import pm4py

        performance_dfg, start_activities, end_activities = pm4py.discover_performance_dfg(dataframe, case_id_key='case:concept:name', activity_key='concept:name', timestamp_key='time:timestamp')
        pm4py.view_performance_dfg(performance_dfg, start_activities, end_activities, format='svg')
    """
    from pm4py.visualization.dfg import visualizer as dfg_visualizer
    from pm4py.visualization.dfg.variants import performance as dfg_perf_visualizer
    dfg_parameters = dfg_perf_visualizer.Parameters
    parameters = {}
    parameters[dfg_parameters.FORMAT] = format
    parameters[dfg_parameters.START_ACTIVITIES] = start_activities
    parameters[dfg_parameters.END_ACTIVITIES] = end_activities
    parameters[dfg_parameters.AGGREGATION_MEASURE] = aggregation_measure
    parameters["bgcolor"] = bgcolor
    gviz = dfg_perf_visualizer.apply(dfg, parameters=parameters)
    dfg_visualizer.view(gviz)


def save_vis_performance_dfg(dfg: dict, start_activities: dict, end_activities: dict, file_path: str,
                         aggregation_measure="mean", bgcolor: str = "white"):
    """
    Saves the visualization of a performance DFG

    :param dfg: DFG object
    :param start_activities: Start activities
    :param end_activities: End activities
    :param file_path: Destination path
    :param aggregation_measure: Aggregation measure (default: mean): mean, median, min, max, sum, stdev
    :param bgcolor: Background color of the visualization (default: white)

    .. code-block:: python3

        import pm4py

        performance_dfg, start_activities, end_activities = pm4py.discover_performance_dfg(dataframe, case_id_key='case:concept:name', activity_key='concept:name', timestamp_key='time:timestamp')
        pm4py.save_vis_performance_dfg(performance_dfg, start_activities, end_activities, 'perf_dfg.png')
    """
    file_path = str(file_path)
    format = os.path.splitext(file_path)[1][1:]
    from pm4py.visualization.dfg import visualizer as dfg_visualizer
    from pm4py.visualization.dfg.variants import performance as dfg_perf_visualizer
    dfg_parameters = dfg_perf_visualizer.Parameters
    parameters = {}
    parameters[dfg_parameters.FORMAT] = format
    parameters[dfg_parameters.START_ACTIVITIES] = start_activities
    parameters[dfg_parameters.END_ACTIVITIES] = end_activities
    parameters[dfg_parameters.AGGREGATION_MEASURE] = aggregation_measure
    parameters["bgcolor"] = bgcolor
    gviz = dfg_perf_visualizer.apply(dfg, parameters=parameters)
    dfg_visualizer.save(gviz, file_path)


def view_dfg(dfg: dict, start_activities: dict, end_activities: dict, format: str = "png", bgcolor: str = "white"):
    """
    Views a (composite) DFG

    :param dfg: DFG object
    :param start_activities: Start activities
    :param end_activities: End activities
    :param format: Format of the output picture (default: png)
    :param bgcolor: Background color of the visualization (default: white)

    .. code-block:: python3

        import pm4py

        dfg, start_activities, end_activities = pm4py.discover_dfg(dataframe, case_id_key='case:concept:name', activity_key='concept:name', timestamp_key='time:timestamp')
        pm4py.view_dfg(dfg, start_activities, end_activities, format='svg')
    """
    from pm4py.visualization.dfg import visualizer as dfg_visualizer
    dfg_parameters = dfg_visualizer.Variants.FREQUENCY.value.Parameters
    parameters = {}
    parameters[dfg_parameters.FORMAT] = format
    parameters[dfg_parameters.START_ACTIVITIES] = start_activities
    parameters[dfg_parameters.END_ACTIVITIES] = end_activities
    parameters["bgcolor"] = bgcolor
    gviz = dfg_visualizer.apply(dfg, variant=dfg_visualizer.Variants.FREQUENCY,
                                parameters=parameters)
    dfg_visualizer.view(gviz)


def save_vis_dfg(dfg: dict, start_activities: dict, end_activities: dict, file_path: str, bgcolor: str = "white"):
    """
    Saves a DFG visualization to a file

    :param dfg: DFG object
    :param start_activities: Start activities
    :param end_activities: End activities
    :param file_path: Destination path
    :param bgcolor: Background color of the visualization (default: white)

    .. code-block:: python3

        import pm4py

        dfg, start_activities, end_activities = pm4py.discover_dfg(dataframe, case_id_key='case:concept:name', activity_key='concept:name', timestamp_key='time:timestamp')
        pm4py.save_vis_dfg(dfg, start_activities, end_activities, 'dfg.png')
    """
    file_path = str(file_path)
    format = os.path.splitext(file_path)[1][1:]
    from pm4py.visualization.dfg import visualizer as dfg_visualizer
    dfg_parameters = dfg_visualizer.Variants.FREQUENCY.value.Parameters
    parameters = {}
    parameters[dfg_parameters.FORMAT] = format
    parameters[dfg_parameters.START_ACTIVITIES] = start_activities
    parameters[dfg_parameters.END_ACTIVITIES] = end_activities
    parameters["bgcolor"] = bgcolor
    gviz = dfg_visualizer.apply(dfg, variant=dfg_visualizer.Variants.FREQUENCY,
                                parameters=parameters)
    dfg_visualizer.save(gviz, file_path)


def view_process_tree(tree: ProcessTree, format: str = "png", bgcolor: str = "white"):
    """
    Views a process tree

    :param tree: Process tree
    :param format: Format of the visualization (default: png)
    :param bgcolor: Background color of the visualization (default: white)

    .. code-block:: python3

        import pm4py

        process_tree = pm4py.discover_process_tree_inductive(dataframe, activity_key='concept:name', case_id_key='case:concept:name', timestamp_key='time:timestamp')
        pm4py.view_process_tree(process_tree, format='svg')
    """
    from pm4py.visualization.process_tree import visualizer as pt_visualizer
    parameters = pt_visualizer.Variants.WO_DECORATION.value.Parameters
    gviz = pt_visualizer.apply(tree, parameters={parameters.FORMAT: format, "bgcolor": bgcolor})
    pt_visualizer.view(gviz)


def save_vis_process_tree(tree: ProcessTree, file_path: str, bgcolor: str = "white"):
    """
    Saves the visualization of a process tree

    :param tree: Process tree
    :param file_path: Destination path
    :param bgcolor: Background color of the visualization (default: white)

    .. code-block:: python3

        import pm4py

        process_tree = pm4py.discover_process_tree_inductive(dataframe, activity_key='concept:name', case_id_key='case:concept:name', timestamp_key='time:timestamp')
        pm4py.save_vis_process_tree(process_tree, 'process_tree.png')
    """
    file_path = str(file_path)
    format = os.path.splitext(file_path)[1][1:]
    from pm4py.visualization.process_tree import visualizer as pt_visualizer
    parameters = pt_visualizer.Variants.WO_DECORATION.value.Parameters
    gviz = pt_visualizer.apply(tree, parameters={parameters.FORMAT: format, "bgcolor": bgcolor})
    pt_visualizer.save(gviz, file_path)


def save_vis_bpmn(bpmn_graph: BPMN, file_path: str, bgcolor: str = "white"):
    """
    Saves the visualization of a BPMN graph

    :param bpmn_graph: BPMN graph
    :param file_path: Destination path
    :param bgcolor: Background color of the visualization (default: white)

    .. code-block:: python3

        import pm4py

        bpmn_graph = pm4py.discover_bpmn_inductive(dataframe, activity_key='concept:name', case_id_key='case:concept:name', timestamp_key='time:timestamp')
        pm4py.save_vis_bpmn(bpmn_graph, 'trial.bpmn')
    """
    file_path = str(file_path)
    format = os.path.splitext(file_path)[1][1:]
    from pm4py.visualization.bpmn import visualizer as bpmn_visualizer
    parameters = bpmn_visualizer.Variants.CLASSIC.value.Parameters
    gviz = bpmn_visualizer.apply(bpmn_graph, parameters={parameters.FORMAT: format, "bgcolor": bgcolor})
    bpmn_visualizer.save(gviz, file_path)


def view_bpmn(bpmn_graph: BPMN, format: str = "png", bgcolor: str = "white"):
    """
    Views a BPMN graph

    :param bpmn_graph: BPMN graph
    :param format: Format of the visualization (default: png)
    :param bgcolor: Background color of the visualization (default: white)

    .. code-block:: python3

        import pm4py

        bpmn_graph = pm4py.discover_bpmn_inductive(dataframe, activity_key='concept:name', case_id_key='case:concept:name', timestamp_key='time:timestamp')
        pm4py.view_bpmn(bpmn_graph)
    """
    from pm4py.visualization.bpmn import visualizer as bpmn_visualizer
    parameters = bpmn_visualizer.Variants.CLASSIC.value.Parameters
    gviz = bpmn_visualizer.apply(bpmn_graph, parameters={parameters.FORMAT: format, "bgcolor": bgcolor})
    bpmn_visualizer.view(gviz)


def view_heuristics_net(heu_net: HeuristicsNet, format: str = "png", bgcolor: str = "white"):
    """
    Views an heuristics net

    :param heu_net: Heuristics net
    :param format: Format of the visualization (default: png)
    :param bgcolor: Background color of the visualization (default: white)

    .. code-block:: python3

        import pm4py

        heu_net = pm4py.discover_heuristics_net(dataframe, activity_key='concept:name', case_id_key='case:concept:name', timestamp_key='time:timestamp')
        pm4py.view_heuristics_net(heu_net, format='svg')
    """
    from pm4py.visualization.heuristics_net import visualizer as hn_visualizer
    parameters = hn_visualizer.Variants.PYDOTPLUS.value.Parameters
    gviz = hn_visualizer.apply(heu_net, parameters={parameters.FORMAT: format, "bgcolor": bgcolor})
    hn_visualizer.view(gviz)


def save_vis_heuristics_net(heu_net: HeuristicsNet, file_path: str, bgcolor: str = "white"):
    """
    Saves the visualization of an heuristics net

    :param heu_net: Heuristics net
    :param file_path: Destination path
    :param bgcolor: Background color of the visualization (default: white)

    .. code-block:: python3

        import pm4py

        heu_net = pm4py.discover_heuristics_net(dataframe, activity_key='concept:name', case_id_key='case:concept:name', timestamp_key='time:timestamp')
        pm4py.save_vis_heuristics_net(heu_net, 'heu.png')
    """
    file_path = str(file_path)
    format = os.path.splitext(file_path)[1][1:]
    from pm4py.visualization.heuristics_net import visualizer as hn_visualizer
    parameters = hn_visualizer.Variants.PYDOTPLUS.value.Parameters
    gviz = hn_visualizer.apply(heu_net, parameters={parameters.FORMAT: format, "bgcolor": bgcolor})
    hn_visualizer.save(gviz, file_path)


def __dotted_attribute_selection(log: Union[EventLog, pd.DataFrame], attributes):
    """
    Default attribute selection for the dotted chart
    """
    if type(log) not in [pd.DataFrame, EventLog, EventStream]: raise Exception("the method can be applied only to a traditional event log!")

    if check_is_pandas_dataframe(log):
        check_pandas_dataframe_columns(log)

    if attributes is None:
        from pm4py.util import xes_constants
        from pm4py.objects.log.util import sorting
        from pm4py.objects.conversion.log import converter
        log = converter.apply(log, variant=converter.Variants.TO_EVENT_LOG)
        log = sorting.sort_timestamp(log, xes_constants.DEFAULT_TIMESTAMP_KEY)
        for index, trace in enumerate(log):
            trace.attributes["@@index"] = index
        attributes = ["time:timestamp", "case:@@index", "concept:name"]
    return log, attributes


@deprecation.deprecated("2.3.0", "3.0.0", details="the dotted chart visualization will be removed in a future release.")
def view_dotted_chart(log: Union[EventLog, pd.DataFrame], format: str = "png", attributes=None, bgcolor: str = "white"):
    """
    Displays the dotted chart

    The dotted chart is a classic visualization of the events inside an event log across different dimensions. Each event of the event log is corresponding to a point. The dimensions are projected on a graph having:
    - X axis: the values of the first dimension are represented there.
    - Y-axis: the values of the second dimension are represented there.
    - Color: the values of the third dimension are represented as different colors for the points of the dotted chart.

    The values can be either string, numeric or date values, and are managed accordingly by the dotted chart.
    The dotted chart can be built on different attributes. A convenient choice for the dotted chart is to visualize the distribution of cases and events over the time, with the following choices:
    - X-axis: the timestamp of the event.
    - Y-axis: the index of the case inside the event log.
    - Color: the activity of the event.

    The aforementioned choice permits to identify visually patterns such as:
    - Batches.
    - Variations in the case arrival rate.
    - Variations in the case finishing rate.

    :param log: Event log
    :param format: Image format
    :param attributes: Attributes that should be used to construct the dotted chart. If None, the default dotted chart will be shown: x-axis: time y-axis: cases (in order of occurrence in the event log) color: activity. For custom attributes, use a list of attributes of the form [x-axis attribute, y-axis attribute, color attribute], e.g., ["concept:name", "org:resource", "concept:name"])

    .. code-block:: python3

        import pm4py

        pm4py.view_dotted_chart(dataframe, format='svg')
        pm4py.view_dotted_chart(dataframe, attributes=['time:timestamp', 'concept:name', 'org:resource'])
    """
    if type(log) not in [pd.DataFrame, EventLog, EventStream]: raise Exception("the method can be applied only to a traditional event log!")

    if check_is_pandas_dataframe(log):
        check_pandas_dataframe_columns(log)

    log, attributes = __dotted_attribute_selection(log, attributes)
    from pm4py.visualization.dotted_chart import visualizer as dotted_chart_visualizer
    gviz = dotted_chart_visualizer.apply(log, attributes, parameters={"format": format, "bgcolor": bgcolor})
    dotted_chart_visualizer.view(gviz)


@deprecation.deprecated("2.3.0", "3.0.0", details="the dotted chart visualization will be removed in a future release.")
def save_vis_dotted_chart(log: Union[EventLog, pd.DataFrame], file_path: str, attributes=None, bgcolor: str = "white"):
    """
    Saves the visualization of the dotted chart

    The dotted chart is a classic visualization of the events inside an event log across different dimensions. Each event of the event log is corresponding to a point. The dimensions are projected on a graph having:
    - X axis: the values of the first dimension are represented there.
    - Y-axis: the values of the second dimension are represented there.
    - Color: the values of the third dimension are represented as different colors for the points of the dotted chart.

    The values can be either string, numeric or date values, and are managed accordingly by the dotted chart.
    The dotted chart can be built on different attributes. A convenient choice for the dotted chart is to visualize the distribution of cases and events over the time, with the following choices:
    - X-axis: the timestamp of the event.
    - Y-axis: the index of the case inside the event log.
    - Color: the activity of the event.

    The aforementioned choice permits to identify visually patterns such as:
    - Batches.
    - Variations in the case arrival rate.
    - Variations in the case finishing rate.

    :param log: Event log
    :param file_path: Destination path
    :param attributes: Attributes that should be used to construct the dotted chart (for example, ["concept:name", "org:resource"])

    .. code-block:: python3

        import pm4py

        pm4py.save_vis_dotted_chart(dataframe, 'dotted.png', attributes=['time:timestamp', 'concept:name', 'org:resource'])
    """
    file_path = str(file_path)
    if type(log) not in [pd.DataFrame, EventLog, EventStream]: raise Exception("the method can be applied only to a traditional event log!")

    if check_is_pandas_dataframe(log):
        check_pandas_dataframe_columns(log)

    format = os.path.splitext(file_path)[1][1:]
    log, attributes = __dotted_attribute_selection(log, attributes)
    from pm4py.visualization.dotted_chart import visualizer as dotted_chart_visualizer
    gviz = dotted_chart_visualizer.apply(log, attributes, parameters={"format": format, "bgcolor": bgcolor})
    dotted_chart_visualizer.save(gviz, file_path)


def view_sna(sna_metric: SNA):
    """
    Represents a SNA metric (.html)

    :param sna_metric: Values of the metric

    .. code-block:: python3

        import pm4py

        metric = pm4py.discover_subcontracting_network(dataframe, resource_key='org:resource', timestamp_key='time:timestamp', case_id_key='case:concept:name')
        pm4py.view_sna(metric)
    """
    from pm4py.visualization.sna import visualizer as sna_visualizer
    gviz = sna_visualizer.apply(sna_metric, variant=sna_visualizer.Variants.PYVIS)
    sna_visualizer.view(gviz)


def save_vis_sna(sna_metric: SNA, file_path: str):
    """
    Saves the visualization of a SNA metric in a .html file

    :param sna_metric: Values of the metric
    :param file_path: Destination path

    .. code-block:: python3

        import pm4py

        metric = pm4py.discover_subcontracting_network(dataframe, resource_key='org:resource', timestamp_key='time:timestamp', case_id_key='case:concept:name')
        pm4py.save_vis_sna(metric, 'sna.png')
    """
    file_path = str(file_path)
    from pm4py.visualization.sna import visualizer as sna_visualizer
    gviz = sna_visualizer.apply(sna_metric, variant=sna_visualizer.Variants.PYVIS)
    sna_visualizer.save(gviz, file_path)


def view_case_duration_graph(log: Union[EventLog, pd.DataFrame], format: str = "png", activity_key="concept:name", timestamp_key="time:timestamp", case_id_key="case:concept:name"):
    """
    Visualizes the case duration graph

    :param log: Log object
    :param format: Format of the visualization (png, svg, ...)
    :param activity_key: attribute to be used as activity
    :param case_id_key: attribute to be used as case identifier
    :param timestamp_key: attribute to be used as timestamp

    .. code-block:: python3

        import pm4py

        pm4py.view_case_duration_graph(dataframe, format='svg', activity_key='concept:name', case_id_key='case:concept:name', timestamp_key='time:timestamp')
    """
    if type(log) not in [pd.DataFrame, EventLog, EventStream]: raise Exception("the method can be applied only to a traditional event log!")

    if check_is_pandas_dataframe(log):
        check_pandas_dataframe_columns(log, activity_key=activity_key, case_id_key=case_id_key, timestamp_key=timestamp_key)
        from pm4py.statistics.traces.generic.pandas import case_statistics
        graph = case_statistics.get_kde_caseduration(log, parameters=get_properties(log, activity_key=activity_key, case_id_key=case_id_key, timestamp_key=timestamp_key))
    else:
        from pm4py.statistics.traces.generic.log import case_statistics
        graph = case_statistics.get_kde_caseduration(log, parameters=get_properties(log, activity_key=activity_key, case_id_key=case_id_key, timestamp_key=timestamp_key))
    from pm4py.visualization.graphs import visualizer as graphs_visualizer
    graph_vis = graphs_visualizer.apply(graph[0], graph[1], variant=graphs_visualizer.Variants.CASES,
                                        parameters={"format": format})
    graphs_visualizer.view(graph_vis)


def save_vis_case_duration_graph(log: Union[EventLog, pd.DataFrame], file_path: str, activity_key="concept:name", timestamp_key="time:timestamp", case_id_key="case:concept:name"):
    """
    Saves the case duration graph in the specified path

    :param log: Log object
    :param file_path: Destination path
    :param activity_key: attribute to be used as activity
    :param case_id_key: attribute to be used as case identifier
    :param timestamp_key: attribute to be used as timestamp

    .. code-block:: python3

        import pm4py

        pm4py.save_vis_case_duration_graph(dataframe, 'duration.png', activity_key='concept:name', case_id_key='case:concept:name', timestamp_key='time:timestamp')
    """
    file_path = str(file_path)
    if type(log) not in [pd.DataFrame, EventLog, EventStream]: raise Exception("the method can be applied only to a traditional event log!")

    if check_is_pandas_dataframe(log):
        check_pandas_dataframe_columns(log, activity_key=activity_key, case_id_key=case_id_key, timestamp_key=timestamp_key)
        from pm4py.statistics.traces.generic.pandas import case_statistics
        graph = case_statistics.get_kde_caseduration(log, parameters=get_properties(log, activity_key=activity_key, case_id_key=case_id_key, timestamp_key=timestamp_key))
    else:
        from pm4py.statistics.traces.generic.log import case_statistics
        graph = case_statistics.get_kde_caseduration(log, parameters=get_properties(log, activity_key=activity_key, case_id_key=case_id_key, timestamp_key=timestamp_key))
    format = os.path.splitext(file_path)[1][1:]
    from pm4py.visualization.graphs import visualizer as graphs_visualizer
    graph_vis = graphs_visualizer.apply(graph[0], graph[1], variant=graphs_visualizer.Variants.CASES,
                                        parameters={"format": format})
    graphs_visualizer.save(graph_vis, file_path)


def view_events_per_time_graph(log: Union[EventLog, pd.DataFrame], format: str = "png", activity_key="concept:name", timestamp_key="time:timestamp", case_id_key="case:concept:name"):
    """
    Visualizes the events per time graph

    :param log: Log object
    :param format: Format of the visualization (png, svg, ...)
    :param activity_key: attribute to be used as activity
    :param case_id_key: attribute to be used as case identifier
    :param timestamp_key: attribute to be used as timestamp

    .. code-block:: python3

        import pm4py

        pm4py.view_events_per_time_graph(dataframe, format='svg', activity_key='concept:name', case_id_key='case:concept:name', timestamp_key='time:timestamp')
    """
    if type(log) not in [pd.DataFrame, EventLog, EventStream]: raise Exception("the method can be applied only to a traditional event log!")

    if check_is_pandas_dataframe(log):
        check_pandas_dataframe_columns(log, activity_key=activity_key, case_id_key=case_id_key, timestamp_key=timestamp_key)
        from pm4py.statistics.attributes.pandas import get as attributes_get
        graph = attributes_get.get_kde_date_attribute(log, parameters=get_properties(log, activity_key=activity_key, case_id_key=case_id_key, timestamp_key=timestamp_key))
    else:
        from pm4py.statistics.attributes.log import get as attributes_get
        graph = attributes_get.get_kde_date_attribute(log, parameters=get_properties(log, activity_key=activity_key, case_id_key=case_id_key, timestamp_key=timestamp_key))
    from pm4py.visualization.graphs import visualizer as graphs_visualizer
    graph_vis = graphs_visualizer.apply(graph[0], graph[1], variant=graphs_visualizer.Variants.DATES,
                                        parameters={"format": format})
    graphs_visualizer.view(graph_vis)


def save_vis_events_per_time_graph(log: Union[EventLog, pd.DataFrame], file_path: str, activity_key="concept:name", timestamp_key="time:timestamp", case_id_key="case:concept:name"):
    """
    Saves the events per time graph in the specified path

    :param log: Log object
    :param file_path: Destination path
    :param activity_key: attribute to be used as activity
    :param case_id_key: attribute to be used as case identifier
    :param timestamp_key: attribute to be used as timestamp

    .. code-block:: python3

        import pm4py

        pm4py.save_vis_events_per_time_graph(dataframe, 'ev_time.png', activity_key='concept:name', case_id_key='case:concept:name', timestamp_key='time:timestamp')
    """
    file_path = str(file_path)
    if type(log) not in [pd.DataFrame, EventLog, EventStream]: raise Exception("the method can be applied only to a traditional event log!")

    if check_is_pandas_dataframe(log):
        check_pandas_dataframe_columns(log, activity_key=activity_key, case_id_key=case_id_key, timestamp_key=timestamp_key)
        from pm4py.statistics.attributes.pandas import get as attributes_get
        graph = attributes_get.get_kde_date_attribute(log, attribute=timestamp_key, parameters=get_properties(log, activity_key=activity_key, case_id_key=case_id_key, timestamp_key=timestamp_key))
    else:
        from pm4py.statistics.attributes.log import get as attributes_get
        graph = attributes_get.get_kde_date_attribute(log, attribute=timestamp_key, parameters=get_properties(log, activity_key=activity_key, case_id_key=case_id_key, timestamp_key=timestamp_key))
    format = os.path.splitext(file_path)[1][1:]
    from pm4py.visualization.graphs import visualizer as graphs_visualizer
    graph_vis = graphs_visualizer.apply(graph[0], graph[1], variant=graphs_visualizer.Variants.DATES,
                                        parameters={"format": format})
    graphs_visualizer.save(graph_vis, file_path)


@deprecation.deprecated("2.3.0", "3.0.0", details="the performance spectrum visualization will be removed in a future release.")
def view_performance_spectrum(log: Union[EventLog, pd.DataFrame], activities: List[str], format: str = "png", activity_key: str = "concept:name", timestamp_key: str = "time:timestamp", case_id_key: str = "case:concept:name", bgcolor: str = "white"):
    """
    Displays the performance spectrum

    The performance spectrum is a novel visualization of the performance of the process of the time elapsed between different activities in the process executions. The performance spectrum has initially been described in:

    Denisov, Vadim, et al. "The Performance Spectrum Miner: Visual Analytics for Fine-Grained Performance Analysis of Processes." BPM (Dissertation/Demos/Industry). 2018.

    :param perf_spectrum: Performance spectrum
    :param format: Format of the visualization (png, svg ...)
    :param activity_key: attribute to be used for the activity
    :param timestamp_key: attribute to be used for the timestamp
    :param case_id_key: attribute to be used as case identifier
    :param activity_key: attribute to be used as activity
    :param case_id_key: attribute to be used as case identifier
    :param timestamp_key: attribute to be used as timestamp
    :param bgcolor: Background color of the visualization (default: white)

    .. code-block:: python3

        import pm4py

        pm4py.view_performance_spectrum(dataframe, ['Act. A', 'Act. C', 'Act. D'], format='svg', activity_key='concept:name', case_id_key='case:concept:name', timestamp_key='time:timestamp')
    """
    if type(log) not in [pd.DataFrame, EventLog, EventStream]: raise Exception("the method can be applied only to a traditional event log!")

    if check_is_pandas_dataframe(log):
        check_pandas_dataframe_columns(log, activity_key=activity_key, case_id_key=case_id_key, timestamp_key=timestamp_key)

    properties = get_properties(log, activity_key=activity_key, case_id_key=case_id_key, timestamp_key=timestamp_key)

    from pm4py.algo.discovery.performance_spectrum import algorithm as performance_spectrum
    perf_spectrum = performance_spectrum.apply(log, activities, parameters=properties)
    from pm4py.visualization.performance_spectrum import visualizer as perf_spectrum_visualizer
    from pm4py.visualization.performance_spectrum.variants import neato
    gviz = perf_spectrum_visualizer.apply(perf_spectrum, parameters={neato.Parameters.FORMAT.value: format, "bgcolor": bgcolor})
    perf_spectrum_visualizer.view(gviz)


@deprecation.deprecated("2.3.0", "3.0.0", details="the performance spectrum visualization will be removed in a future release.")
def save_vis_performance_spectrum(log: Union[EventLog, pd.DataFrame], activities: List[str], file_path: str, activity_key: str = "concept:name", timestamp_key: str = "time:timestamp", case_id_key: str = "case:concept:name", bgcolor: str = "white"):
    """
    Saves the visualization of the performance spectrum to a file

    The performance spectrum is a novel visualization of the performance of the process of the time elapsed between different activities in the process executions. The performance spectrum has initially been described in:

    Denisov, Vadim, et al. "The Performance Spectrum Miner: Visual Analytics for Fine-Grained Performance Analysis of Processes." BPM (Dissertation/Demos/Industry). 2018.

    :param log: Event log
    :param activities: List of activities (in order) that is used to build the performance spectrum
    :param file_path: Destination path (including the extension)
    :param activity_key: attribute to be used for the activity
    :param timestamp_key: attribute to be used for the timestamp
    :param case_id_key: attribute to be used as case identifier
    :param bgcolor: Background color of the visualization (default: white)

    .. code-block:: python3

        import pm4py

        pm4py.save_vis_performance_spectrum(dataframe, ['Act. A', 'Act. C', 'Act. D'], 'perf_spec.png', activity_key='concept:name', case_id_key='case:concept:name', timestamp_key='time:timestamp')
    """
    file_path = str(file_path)
    if type(log) not in [pd.DataFrame, EventLog, EventStream]: raise Exception("the method can be applied only to a traditional event log!")

    if check_is_pandas_dataframe(log):
        check_pandas_dataframe_columns(log, activity_key=activity_key, case_id_key=case_id_key, timestamp_key=timestamp_key)

    properties = get_properties(log, activity_key=activity_key, case_id_key=case_id_key, timestamp_key=timestamp_key)

    from pm4py.algo.discovery.performance_spectrum import algorithm as performance_spectrum
    perf_spectrum = performance_spectrum.apply(log, activities, parameters=properties)
    from pm4py.visualization.performance_spectrum import visualizer as perf_spectrum_visualizer
    from pm4py.visualization.performance_spectrum.variants import neato
    format = os.path.splitext(file_path)[1][1:]
    gviz = perf_spectrum_visualizer.apply(perf_spectrum, parameters={neato.Parameters.FORMAT.value: format, "bgcolor": bgcolor})
    perf_spectrum_visualizer.save(gviz, file_path)


def __builds_events_distribution_graph(log: Union[EventLog, pd.DataFrame], parameters, distr_type: str = "days_week"):
    """
    Internal method to build the events distribution graph
    """
    if type(log) not in [pd.DataFrame, EventLog, EventStream]: raise Exception("the method can be applied only to a traditional event log!")

    if distr_type == "days_month":
        title = "Distribution of the Events over the Days of a Month";
        x_axis = "Day of month";
        y_axis = "Number of Events"
    elif distr_type == "months":
        title = "Distribution of the Events over the Months";
        x_axis = "Month";
        y_axis = "Number of Events"
    elif distr_type == "years":
        title = "Distribution of the Events over the Years";
        x_axis = "Year";
        y_axis = "Number of Events"
    elif distr_type == "hours":
        title = "Distribution of the Events over the Hours";
        x_axis = "Hour (of day)";
        y_axis = "Number of Events"
    elif distr_type == "days_week":
        title = "Distribution of the Events over the Days of a Week";
        x_axis = "Day of the Week";
        y_axis = "Number of Events"
    elif distr_type == "weeks":
        title = "Distribution of the Events over the Weeks of a Year";
        x_axis = "Week of the Year";
        y_axis = "Number of Events"
    else:
        raise Exception("unsupported distribution specified.")

    if check_is_pandas_dataframe(log):
        check_pandas_dataframe_columns(log)
        from pm4py.statistics.attributes.pandas import get as attributes_get
        x, y = attributes_get.get_events_distribution(log, distr_type=distr_type, parameters=parameters)
    else:
        from pm4py.statistics.attributes.log import get as attributes_get
        x, y = attributes_get.get_events_distribution(log, distr_type=distr_type, parameters=parameters)

    return title, x_axis, y_axis, x, y


def view_events_distribution_graph(log: Union[EventLog, pd.DataFrame], distr_type: str = "days_week", format="png", activity_key="concept:name", timestamp_key="time:timestamp", case_id_key="case:concept:name"):
    """
    Shows the distribution of the events in the specified dimension

    Observing the distribution of events over time permits to infer useful information about the work shifts, the working days, and the period of the year that are more or less busy.

    :param log: Event log
    :param distr_type: Type of distribution (default: days_week): - days_month => Gets the distribution of the events among the days of a month (from 1 to 31) - months => Gets the distribution of the events among the months (from 1 to 12) - years => Gets the distribution of the events among the years of the event log - hours => Gets the distribution of the events among the hours of a day (from 0 to 23) - days_week => Gets the distribution of the events among the days of a week (from Monday to Sunday) - weeks => Gets the distribution of the events among the weeks of a year (from 0 to 52)
    :param format: Format of the visualization (default: png)
    :param activity_key: attribute to be used as activity
    :param case_id_key: attribute to be used as case identifier
    :param timestamp_key: attribute to be used as timestamp

    .. code-block:: python3

        import pm4py

        pm4py.view_events_distribution_graph(dataframe, format='svg', distr_type='days_week', activity_key='concept:name', case_id_key='case:concept:name', timestamp_key='time:timestamp')
    """
    if type(log) not in [pd.DataFrame, EventLog, EventStream]: raise Exception("the method can be applied only to a traditional event log!")

    if check_is_pandas_dataframe(log):
        check_pandas_dataframe_columns(log, activity_key=activity_key, case_id_key=case_id_key, timestamp_key=timestamp_key)

    parameters = get_properties(log, activity_key=activity_key, case_id_key=case_id_key, timestamp_key=timestamp_key)
    title, x_axis, y_axis, x, y = __builds_events_distribution_graph(log, parameters, distr_type)
    parameters["title"] = title;
    parameters["x_axis"] = x_axis;
    parameters["y_axis"] = y_axis;
    parameters["format"] = format
    from pm4py.visualization.graphs import visualizer as graphs_visualizer
    gviz = graphs_visualizer.apply(x, y, variant=graphs_visualizer.Variants.BARPLOT, parameters=parameters)
    graphs_visualizer.view(gviz)


def save_vis_events_distribution_graph(log: Union[EventLog, pd.DataFrame], file_path: str,
                                       distr_type: str = "days_week", activity_key="concept:name", timestamp_key="time:timestamp", case_id_key="case:concept:name"):
    """
    Saves the distribution of the events in a picture file

    Observing the distribution of events over time permits to infer useful information about the work shifts, the working days, and the period of the year that are more or less busy.

    :param log: Event log
    :param file_path: Destination path (including the extension)
    :param distr_type: Type of distribution (default: days_week): - days_month => Gets the distribution of the events among the days of a month (from 1 to 31) - months => Gets the distribution of the events among the months (from 1 to 12) - years => Gets the distribution of the events among the years of the event log - hours => Gets the distribution of the events among the hours of a day (from 0 to 23) - days_week => Gets the distribution of the events among the days of a week (from Monday to Sunday)
    :param activity_key: attribute to be used as activity
    :param case_id_key: attribute to be used as case identifier
    :param timestamp_key: attribute to be used as timestamp

    .. code-block:: python3

        import pm4py

        pm4py.save_vis_events_distribution_graph(dataframe, 'ev_distr_graph.png', distr_type='days_week', activity_key='concept:name', case_id_key='case:concept:name', timestamp_key='time:timestamp')
    """
    file_path = str(file_path)
    if type(log) not in [pd.DataFrame, EventLog, EventStream]: raise Exception("the method can be applied only to a traditional event log!")

    if check_is_pandas_dataframe(log):
        check_pandas_dataframe_columns(log, activity_key=activity_key, case_id_key=case_id_key, timestamp_key=timestamp_key)

    format = os.path.splitext(file_path)[1][1:]
    parameters = get_properties(log, activity_key=activity_key, case_id_key=case_id_key, timestamp_key=timestamp_key)
    title, x_axis, y_axis, x, y = __builds_events_distribution_graph(log, parameters, distr_type)
    parameters["title"] = title;
    parameters["x_axis"] = x_axis;
    parameters["y_axis"] = y_axis;
    parameters["format"] = format
    from pm4py.visualization.graphs import visualizer as graphs_visualizer
    gviz = graphs_visualizer.apply(x, y, variant=graphs_visualizer.Variants.BARPLOT, parameters=parameters)
    graphs_visualizer.save(gviz, file_path)


def view_ocdfg(ocdfg: Dict[str, Any], annotation: str = "frequency", act_metric: str = "events", edge_metric="event_couples", act_threshold: int = 0, edge_threshold: int = 0, performance_aggregation: str = "mean", format: str = "png", bgcolor: str = "white"):
    """
    Views an OC-DFG (object-centric directly-follows graph) with the provided configuration.

    Object-centric directly-follows multigraphs are a composition of directly-follows graphs for the single object type, which can be annotated with different metrics considering the entities of an object-centric event log (i.e., events, unique objects, total objects).

    :param ocdfg: Object-centric directly-follows graph
    :param annotation: The annotation to use for the visualization. Values: - "frequency": frequency annotation - "performance": performance annotation
    :param act_metric: The metric to use for the activities. Available values: - "events" => number of events (default) - "unique_objects" => number of unique objects - "total_objects" => number of total objects
    :param edge_metric: The metric to use for the edges. Available values: - "event_couples" => number of event couples (default) - "unique_objects" => number of unique objects - "total_objects" => number of total objects
    :param act_threshold: The threshold to apply on the activities frequency (default: 0). Only activities having a frequency >= than this are kept in the graph.
    :param edge_threshold: The threshold to apply on the edges frequency (default 0). Only edges having a frequency >= than this are kept in the graph.
    :param performance_aggregation: The aggregation measure to use for the performance: mean, median, min, max, sum
    :param format: The format of the output visualization (default: "png")
    :param bgcolor: Background color of the visualization (default: white)

    .. code-block:: python3

        import pm4py

        ocdfg = pm4py.discover_ocdfg(ocel)
        pm4py.view_ocdfg(ocdfg, annotation='frequency', format='svg')
    """
    from pm4py.visualization.ocel.ocdfg import visualizer
    from pm4py.visualization.ocel.ocdfg.variants import classic
    parameters = {}
    parameters[classic.Parameters.FORMAT] = format
    parameters[classic.Parameters.ANNOTATION] = annotation
    parameters[classic.Parameters.ACT_METRIC] = act_metric
    parameters[classic.Parameters.EDGE_METRIC] = edge_metric
    parameters[classic.Parameters.ACT_THRESHOLD] = act_threshold
    parameters[classic.Parameters.EDGE_THRESHOLD] = edge_threshold
    parameters[classic.Parameters.PERFORMANCE_AGGREGATION_MEASURE] = performance_aggregation
    parameters["bgcolor"] = bgcolor
    gviz = classic.apply(ocdfg, parameters=parameters)
    visualizer.view(gviz)


def save_vis_ocdfg(ocdfg: Dict[str, Any], file_path: str, annotation: str = "frequency", act_metric: str = "events", edge_metric="event_couples", act_threshold: int = 0, edge_threshold: int = 0, performance_aggregation: str = "mean", bgcolor: str = "white"):
    """
    Saves the visualization of an OC-DFG (object-centric directly-follows graph) with the provided configuration.

    Object-centric directly-follows multigraphs are a composition of directly-follows graphs for the single object type, which can be annotated with different metrics considering the entities of an object-centric event log (i.e., events, unique objects, total objects).

    :param ocdfg: Object-centric directly-follows graph
    :param file_path: Destination path (including the extension)
    :param annotation: The annotation to use for the visualization. Values: - "frequency": frequency annotation - "performance": performance annotation
    :param act_metric: The metric to use for the activities. Available values: - "events" => number of events (default) - "unique_objects" => number of unique objects - "total_objects" => number of total objects
    :param edge_metric: The metric to use for the edges. Available values: - "event_couples" => number of event couples (default) - "unique_objects" => number of unique objects - "total_objects" => number of total objects
    :param act_threshold: The threshold to apply on the activities frequency (default: 0). Only activities having a frequency >= than this are kept in the graph.
    :param edge_threshold: The threshold to apply on the edges frequency (default 0). Only edges having a frequency >= than this are kept in the graph.
    :param performance_aggregation: The aggregation measure to use for the performance: mean, median, min, max, sum
    :param bgcolor: Background color of the visualization (default: white)

    .. code-block:: python3

        import pm4py

        ocdfg = pm4py.discover_ocdfg(ocel)
        pm4py.save_vis_ocdfg(ocdfg, 'ocdfg.png', annotation='frequency')
    """
    file_path = str(file_path)
    format = os.path.splitext(file_path)[1][1:]
    from pm4py.visualization.ocel.ocdfg import visualizer
    from pm4py.visualization.ocel.ocdfg.variants import classic
    parameters = {}
    parameters[classic.Parameters.FORMAT] = format
    parameters[classic.Parameters.ANNOTATION] = annotation
    parameters[classic.Parameters.ACT_METRIC] = act_metric
    parameters[classic.Parameters.EDGE_METRIC] = edge_metric
    parameters[classic.Parameters.ACT_THRESHOLD] = act_threshold
    parameters[classic.Parameters.EDGE_THRESHOLD] = edge_threshold
    parameters[classic.Parameters.PERFORMANCE_AGGREGATION_MEASURE] = performance_aggregation
    parameters["bgcolor"] = bgcolor
    gviz = classic.apply(ocdfg, parameters=parameters)
    visualizer.save(gviz, file_path)


def view_ocpn(ocpn: Dict[str, Any], format: str = "png", bgcolor: str = "white"):
    """
    Visualizes on the screen the object-centric Petri net

    :param ocpn: Object-centric Petri net
    :param format: Format of the visualization (default: png)
    :param bgcolor: Background color of the visualization (default: white)

    .. code-block:: python3

        import pm4py

        ocpn = pm4py.discover_oc_petri_net(ocel)
        pm4py.view_ocpn(ocpn, format='svg')
    """
    from pm4py.visualization.ocel.ocpn import visualizer as ocpn_visualizer
    gviz = ocpn_visualizer.apply(ocpn, parameters={"format": format, "bgcolor": bgcolor})
    ocpn_visualizer.view(gviz)


def save_vis_ocpn(ocpn: Dict[str, Any], file_path: str, bgcolor: str = "white"):
    """
    Saves the visualization of the object-centric Petri net into a file

    :param ocpn: Object-centric Petri net
    :param file_path: Target path of the visualization
    :param bgcolor: Background color of the visualization (default: white)

    .. code-block:: python3

        import pm4py

        ocpn = pm4py.discover_oc_petri_net(ocel)
        pm4py.save_vis_ocpn(ocpn, 'ocpn.png')
    """
    file_path = str(file_path)
    format = os.path.splitext(file_path)[1][1:]
    from pm4py.visualization.ocel.ocpn import visualizer as ocpn_visualizer
    gviz = ocpn_visualizer.apply(ocpn, parameters={"format": format, "bgcolor": bgcolor})
    ocpn_visualizer.save(gviz, file_path)


def view_network_analysis(network_analysis: Dict[Tuple[str, str], Dict[str, Any]], variant: str = "frequency", format: str = "png", activity_threshold: int = 1, edge_threshold: int = 1, bgcolor: str = "white"):
    """
    Visualizes the network analysis

    :param network_analysis: Network analysis
    :param variant: Variant of the visualization: - frequency (if the discovered network analysis contains the frequency of the interactions) - performance (if the discovered network analysis contains the performance of the interactions)
    :param format: Format of the visualization (default: png)
    :param activity_threshold: The minimum number of occurrences for an activity to be included (default: 1)
    :param edge_threshold: The minimum number of occurrences for an edge to be included (default: 1)
    :param bgcolor: Background color of the visualization (default: white)

    .. code-block:: python3

        import pm4py

        net_ana = pm4py.discover_network_analysis(dataframe, out_column='case:concept:name', in_column='case:concept:name', node_column_source='org:resource', node_column_target='org:resource', edge_column='concept:name')
        pm4py.view_network_analysis(net_ana, format='svg')
    """
    from pm4py.visualization.network_analysis import visualizer as network_analysis_visualizer
    variant = network_analysis_visualizer.Variants.PERFORMANCE if variant == "performance" else network_analysis_visualizer.Variants.FREQUENCY
    gviz = network_analysis_visualizer.apply(network_analysis, variant=variant, parameters={"format": format, "activity_threshold": activity_threshold, "edge_threshold": edge_threshold, "bgcolor": bgcolor})
    network_analysis_visualizer.view(gviz)


def save_vis_network_analysis(network_analysis: Dict[Tuple[str, str], Dict[str, Any]], file_path: str, variant: str = "frequency", activity_threshold: int = 1, edge_threshold: int = 1, bgcolor: str = "white"):
    """
    Saves the visualization of the network analysis

    :param network_analysis: Network analysis
    :param file_path: Target path of the visualization
    :param variant: Variant of the visualization: - frequency (if the discovered network analysis contains the frequency of the interactions) - performance (if the discovered network analysis contains the performance of the interactions)
    :param activity_threshold: The minimum number of occurrences for an activity to be included (default: 1)
    :param edge_threshold: The minimum number of occurrences for an edge to be included (default: 1)
    :param bgcolor: Background color of the visualization (default: white)

    .. code-block:: python3

        import pm4py

        net_ana = pm4py.discover_network_analysis(dataframe, out_column='case:concept:name', in_column='case:concept:name', node_column_source='org:resource', node_column_target='org:resource', edge_column='concept:name')
        pm4py.save_vis_network_analysis(net_ana, 'net_ana.png')
    """
    file_path = str(file_path)
    format = os.path.splitext(file_path)[1][1:]
    from pm4py.visualization.network_analysis import visualizer as network_analysis_visualizer
    variant = network_analysis_visualizer.Variants.PERFORMANCE if variant == "performance" else network_analysis_visualizer.Variants.FREQUENCY
    gviz = network_analysis_visualizer.apply(network_analysis, variant=variant, parameters={"format": format, "activity_threshold": activity_threshold, "edge_threshold": edge_threshold, "bgcolor": bgcolor})
    network_analysis_visualizer.save(gviz, file_path)


def view_transition_system(transition_system: TransitionSystem, format: str = "png", bgcolor: str = "white"):
    """
    Views a transition system

    :param transition_system: Transition system
    :param format: Format of the visualization (png, svg, ...)
    :param bgcolor: Background color of the visualization (default: white)

    .. code-block:: python3

        import pm4py

        transition_system = pm4py.discover_transition_system(dataframe, activity_key='concept:name', case_id_key='case:concept:name', timestamp_key='time:timestamp')
        pm4py.view_transition_system(transition_system, format='svg')
    """
    from pm4py.visualization.transition_system import visualizer as ts_visualizer
    gviz = ts_visualizer.apply(transition_system, parameters={"format": format, "bgcolor": bgcolor})
    ts_visualizer.view(gviz)


def save_vis_transition_system(transition_system: TransitionSystem, file_path: str, bgcolor: str = "white"):
    """
    Persists the visualization of a transition system

    :param transition_system: Transition system
    :param file_path: Destination path
    :param bgcolor: Background color of the visualization (default: white)

    .. code-block:: python3

        import pm4py

        transition_system = pm4py.discover_transition_system(dataframe, activity_key='concept:name', case_id_key='case:concept:name', timestamp_key='time:timestamp')
        pm4py.save_vis_transition_system(transition_system, 'trans_system.png')
    """
    file_path = str(file_path)
    format = os.path.splitext(file_path)[1][1:]
    from pm4py.visualization.transition_system import visualizer as ts_visualizer
    gviz = ts_visualizer.apply(transition_system, parameters={"format": format, "bgcolor": bgcolor})
    ts_visualizer.save(gviz, file_path)


def view_prefix_tree(trie: Trie, format: str = "png", bgcolor: str = "white"):
    """
    Views a prefix tree

    :param prefix_tree: Prefix tree
    :param format: Format of the visualization (png, svg, ...)
    :param bgcolor: Background color of the visualization (default: white)

    .. code-block:: python3

        import pm4py

        prefix_tree = pm4py.discover_prefix_tree(dataframe, activity_key='concept:name', case_id_key='case:concept:name', timestamp_key='time:timestamp')
        pm4py.view_prefix_tree(prefix_tree, format='svg')
    """
    from pm4py.visualization.trie import visualizer as trie_visualizer
    gviz = trie_visualizer.apply(trie, parameters={"format": format, "bgcolor": bgcolor})
    trie_visualizer.view(gviz)


def save_vis_prefix_tree(trie: Trie, file_path: str, bgcolor: str = "white"):
    """
    Persists the visualization of a prefix tree

    :param prefix_tree: Prefix tree
    :param file_path: Destination path
    :param bgcolor: Background color of the visualization (default: white)

    .. code-block:: python3

        import pm4py

        prefix_tree = pm4py.discover_prefix_tree(dataframe, activity_key='concept:name', case_id_key='case:concept:name', timestamp_key='time:timestamp')
        pm4py.save_vis_prefix_tree(prefix_tree, 'trie.png')
    """
    file_path = str(file_path)
    format = os.path.splitext(file_path)[1][1:]
    from pm4py.visualization.trie import visualizer as trie_visualizer
    gviz = trie_visualizer.apply(trie, parameters={"format": format, "bgcolor": bgcolor})
    trie_visualizer.save(gviz, file_path)


def view_object_graph(ocel: OCEL, graph: Set[Tuple[str, str]], format: str = "png", bgcolor: str = "white"):
    """
    Visualizes an object graph on the screen

    :param ocel: object-centric event log
    :param graph: object graph
    :param format: format of the visualization (png, svg, ...)
    :param bgcolor: Background color of the visualization (default: white)

    .. code-block:: python3

        import pm4py

        ocel = pm4py.read_ocel('trial.ocel')
        obj_graph = pm4py.ocel_discover_objects_graph(ocel, graph_type='object_interaction')
        pm4py.view_object_graph(ocel, obj_graph, format='svg')
    """
    from pm4py.visualization.ocel.object_graph import visualizer as obj_graph_vis
    gviz = obj_graph_vis.apply(ocel, graph, parameters={"format": format, "bgcolor": bgcolor})
    obj_graph_vis.view(gviz)


def save_vis_object_graph(ocel: OCEL, graph: Set[Tuple[str, str]], file_path: str, bgcolor: str = "white"):
    """
    Saves the visualization of an object graph

    :param ocel: object-centric event log
    :param graph: object graph
    :param file_path: Destination path
    :param bgcolor: Background color of the visualization (default: white)

    .. code-block:: python3

        import pm4py

        ocel = pm4py.read_ocel('trial.ocel')
        obj_graph = pm4py.ocel_discover_objects_graph(ocel, graph_type='object_interaction')
        pm4py.save_vis_object_graph(ocel, obj_graph, 'trial.pdf')
    """
    file_path = str(file_path)
    format = os.path.splitext(file_path)[1][1:]
    from pm4py.visualization.ocel.object_graph import visualizer as obj_graph_vis
    gviz = obj_graph_vis.apply(ocel, graph, parameters={"format": format, "bgcolor": bgcolor})
    obj_graph_vis.save(gviz, file_path)<|MERGE_RESOLUTION|>--- conflicted
+++ resolved
@@ -14,13 +14,10 @@
     You should have received a copy of the GNU General Public License
     along with PM4Py.  If not, see <https://www.gnu.org/licenses/>.
 '''
-<<<<<<< HEAD
-=======
 __doc__ = """
 The ``pm4py.vis`` module contains the visualizations offered in ``pm4py``
 """
 
->>>>>>> a51bda8b
 import os
 from typing import Optional
 from typing import Union, List, Dict, Any, Tuple, Set
