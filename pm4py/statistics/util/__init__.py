--- conflicted
+++ resolved
@@ -14,12 +14,8 @@
     You should have received a copy of the GNU General Public License
     along with PM4Py.  If not, see <https://www.gnu.org/licenses/>.
 '''
-<<<<<<< HEAD
-from pm4py.statistics.util import times_bipartite_matching
-=======
 from pm4py.statistics.util import times_bipartite_matching
 
 import warnings
 
-warnings.warn("The statistics.util package will be removed in a future release.")
->>>>>>> a51bda8b
+warnings.warn("The statistics.util package will be removed in a future release.")