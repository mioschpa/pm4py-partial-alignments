'''
    This file is part of PM4Py (More Info: https://pm4py.fit.fraunhofer.de).

    PM4Py is free software: you can redistribute it and/or modify
    it under the terms of the GNU General Public License as published by
    the Free Software Foundation, either version 3 of the License, or
    (at your option) any later version.

    PM4Py is distributed in the hope that it will be useful,
    but WITHOUT ANY WARRANTY; without even the implied warranty of
    MERCHANTABILITY or FITNESS FOR A PARTICULAR PURPOSE.  See the
    GNU General Public License for more details.

    You should have received a copy of the GNU General Public License
    along with PM4Py.  If not, see <https://www.gnu.org/licenses/>.
'''
<<<<<<< HEAD

from typing import List, Dict, Collection, Set, Tuple
=======
__doc__ = """
The ``pm4py.ocel`` module contains the object-centric process mining features offered in ``pm4py``
"""

from typing import List, Dict, Collection, Any, Optional, Set, Tuple
>>>>>>> a51bda8b

import pandas as pd

from pm4py.objects.ocel.obj import OCEL
from pm4py.util import constants

def ocel_get_object_types(ocel: OCEL) -> List[str]:
    """
    Gets the list of object types contained in the object-centric event log
    (e.g., ["order", "item", "delivery"]).

    :param ocel: object-centric event log
    :rtype: ``List[str]``

    .. code-block:: python3

        import pm4py

        object_types = pm4py.ocel_get_object_types(ocel)
    """
    return list(ocel.objects[ocel.object_type_column].unique())


def ocel_get_attribute_names(ocel: OCEL) -> List[str]:
    """
    Gets the list of attributes at the event and the object level of an object-centric event log
    (e.g. ["cost", "amount", "name"])

    :param ocel: object-centric event log
    :rtype: ``List[str]``

    .. code-block:: python3

        import pm4py

        attribute_names = pm4py.ocel_get_attribute_names(ocel)
    """
    from pm4py.objects.ocel.util import attributes_names
    return attributes_names.get_attribute_names(ocel)


def ocel_flattening(ocel: OCEL, object_type: str) -> pd.DataFrame:
    """
    Flattens the object-centric event log to a traditional event log with the choice of an object type.
    In the flattened log, the objects of a given object type are the cases, and each case
    contains the set of events related to the object.

    :param ocel: object-centric event log
    :param object_type: object type
    :rtype: ``pd.DataFrame``

    .. code-block:: python3

        import pm4py

        event_log = pm4py.ocel_flattening(ocel, 'items')
    """
    from pm4py.objects.ocel.util import flattening
    return flattening.flatten(ocel, object_type)


def ocel_object_type_activities(ocel: OCEL) -> Dict[str, Collection[str]]:
    """
    Gets the set of activities performed for each object type

    :param ocel: object-centric event log
    :rtype: ``Dict[str, Collection[str]]``

    .. code-block:: python3

        import pm4py

        ot_activities = pm4py.ocel_object_type_activities(ocel)
    """
    from pm4py.statistics.ocel import ot_activities

    return ot_activities.get_object_type_activities(ocel)


def ocel_objects_ot_count(ocel: OCEL) -> Dict[str, Dict[str, int]]:
    """
    Counts for each event the number of related objects per type

    :param ocel: object-centric event log
    :rtype: ``Dict[str, Dict[str, int]]``

    .. code-block:: python3

        import pm4py

        objects_ot_count = pm4py.ocel_objects_ot_count(ocel)
    """
    from pm4py.statistics.ocel import objects_ot_count

    return objects_ot_count.get_objects_ot_count(ocel)


def ocel_temporal_summary(ocel: OCEL) -> pd.DataFrame:
    """
    Returns the ``temporal summary'' from an object-centric event log.
    The temporal summary aggregates all the events performed in the same timestamp,
    and reports the set of activities and the involved objects.

    :param ocel: object-centric event log
    :rtype: ``pd.DataFrame``

    .. code-block:: python3

        import pm4py

        temporal_summary = pm4py.ocel_temporal_summary(ocel)
    """
    gdf = ocel.relations.groupby(ocel.event_timestamp)
    act_comb = gdf[ocel.event_activity].agg(set).to_frame()
    obj_comb = gdf[ocel.object_id_column].agg(set).to_frame()
    temporal_summary = act_comb.join(obj_comb).reset_index()
    return temporal_summary


def ocel_objects_summary(ocel: OCEL) -> pd.DataFrame:
    """
    Gets the objects summary of an object-centric event log

    :param ocel: object-centric event log
    :rtype: ``pd.DataFrame``

    .. code-block:: python3

        import pm4py

        objects_summary = pm4py.ocel_objects_summary(ocel)
    """
    gdf = ocel.relations.groupby(ocel.object_id_column)
    act_comb = gdf[ocel.event_activity].agg(list).to_frame().rename(columns={ocel.event_activity: "activities_lifecycle"})
    lif_start_tim = gdf[ocel.event_timestamp].min().to_frame().rename(columns={ocel.event_timestamp: "lifecycle_start"})
    lif_end_tim = gdf[ocel.event_timestamp].max().to_frame().rename(columns={ocel.event_timestamp: "lifecycle_end"})
    objects_summary = act_comb.join(lif_start_tim)
    objects_summary = objects_summary.join(lif_end_tim)
    objects_summary = objects_summary.reset_index()
    objects_summary["lifecycle_duration"] = (objects_summary["lifecycle_end"] - objects_summary["lifecycle_start"]).astype('timedelta64[s]')
    ev_rel_obj = ocel.relations.groupby(ocel.event_id_column)[ocel.object_id_column].apply(list).to_dict()
    objects_ids = set(ocel.objects[ocel.object_id_column].unique())
    graph = {o: set() for o in objects_ids}
    for ev in ev_rel_obj:
        rel_obj = ev_rel_obj[ev]
        for o1 in rel_obj:
            for o2 in rel_obj:
                if o1 != o2:
                    graph[o1].add(o2)
    objects_summary["interacting_objects"] = objects_summary[ocel.object_id_column].map(graph)
    return objects_summary


def ocel_objects_interactions_summary(ocel: OCEL) -> pd.DataFrame:
    """
    Gets the objects interactions summary of an object-centric event log.
    The objects interactions summary has a row for every combination (event, related object, other related object).
    Properties such as the activity of the event, and the object types of the two related objects, are included.

    :param ocel: object-centric event log
    :rtype: ``OCEL``

    .. code-block:: python3

        import pm4py

        interactions_summary = pm4py.ocel_objects_interactions_summary(ocel)
    """
    obj_types = ocel.objects.groupby(ocel.object_id_column)[ocel.object_type_column].first().to_dict()
    eve_activities = ocel.events.groupby(ocel.event_id_column)[ocel.event_activity].first().to_dict()
    ev_rel_obj = ocel.relations.groupby(ocel.event_id_column)[ocel.object_id_column].apply(list).to_dict()
    stream = []
    for ev in ev_rel_obj:
        rel_obj = ev_rel_obj[ev]
        for o1 in rel_obj:
            for o2 in rel_obj:
               if o1 != o2:
                   stream.append({ocel.event_id_column: ev, ocel.event_activity: eve_activities[ev],
                                  ocel.object_id_column: o1, ocel.object_type_column: obj_types[o1],
                                  ocel.object_id_column+"_2": o2, ocel.object_type_column+"_2": obj_types[o2]})

    import pandas as pd
    return pd.DataFrame(stream)


def discover_ocdfg(ocel: OCEL, business_hours=False, business_hour_slots=constants.DEFAULT_BUSINESS_HOUR_SLOTS) -> Dict[str, Any]:
    """
    Discovers an OC-DFG from an object-centric event log.

    Object-centric directly-follows multigraphs are a composition of directly-follows graphs for the single object type, which can be annotated with different metrics considering the entities of an object-centric event log (i.e., events, unique objects, total objects).

    Reference paper:
    Berti, Alessandro, and Wil van der Aalst. "Extracting multiple viewpoint models from relational databases." Data-Driven Process Discovery and Analysis. Springer, Cham, 2018. 24-51.

    :param ocel: object-centric event log
    :param business_hours: boolean value that enables the usage of the business hours
    :param business_hour_slots: work schedule of the company, provided as a list of tuples where each tuple represents one time slot of business hours. One slot i.e. one tuple consists of one start and one end time given in seconds since week start, e.g. [(7 * 60 * 60, 17 * 60 * 60), ((24 + 7) * 60 * 60, (24 + 12) * 60 * 60), ((24 + 13) * 60 * 60, (24 + 17) * 60 * 60),] meaning that business hours are Mondays 07:00 - 17:00 and Tuesdays 07:00 - 12:00 and 13:00 - 17:00

    :rtype: ``Dict[str, Any]``

    .. code-block:: python3

        import pm4py

        ocdfg = pm4py.discover_ocdfg(ocel)
    """
    parameters = {}
    parameters["business_hours"] = business_hours
    parameters["business_hour_slots"] = business_hour_slots
    from pm4py.algo.discovery.ocel.ocdfg import algorithm as ocdfg_discovery
    return ocdfg_discovery.apply(ocel, parameters=parameters)


def discover_oc_petri_net(ocel: OCEL) -> Dict[str, Any]:
    """
    Discovers an object-centric Petri net from the provided object-centric event log.

    Reference paper: van der Aalst, Wil MP, and Alessandro Berti. "Discovering object-centric Petri nets." Fundamenta informaticae 175.1-4 (2020): 1-40.

    :param ocel: object-centric event log
    :rtype: ``Dict[str, Any]``

    .. code-block:: python3

        import pm4py

        ocpn = pm4py.discover_oc_petri_net(ocel)
    """
    from pm4py.algo.discovery.ocel.ocpn import algorithm as ocpn_discovery
    return ocpn_discovery.apply(ocel)


def discover_objects_graph(ocel: OCEL, graph_type: str = "object_interaction") -> Set[Tuple[str, str]]:
    """
    Discovers an object graph from the provided object-centric event log

    :param ocel: object-centric event log
    :param graph_type: type of graph to consider (object_interaction, object_descendants, object_inheritance, object_cobirth, object_codeath)
    :rtype: ``Dict[str, Any]``

    .. code-block:: python3

        import pm4py

        ocel = pm4py.read_ocel('trial.ocel')
        obj_graph = pm4py.ocel_discover_objects_graph(ocel, graph_type='object_interaction')
    """
    if graph_type == "object_interaction":
        from pm4py.algo.transformation.ocel.graphs import object_interaction_graph
        return object_interaction_graph.apply(ocel)
    elif graph_type == "object_descendants":
        from pm4py.algo.transformation.ocel.graphs import object_descendants_graph
        return object_descendants_graph.apply(ocel)
    elif graph_type == "object_inheritance":
        from pm4py.algo.transformation.ocel.graphs import object_inheritance_graph
        return object_inheritance_graph.apply(ocel)
    elif graph_type == "object_cobirth":
        from pm4py.algo.transformation.ocel.graphs import object_cobirth_graph
        return object_cobirth_graph.apply(ocel)
    elif graph_type == "object_codeath":
        from pm4py.algo.transformation.ocel.graphs import object_codeath_graph
        return object_codeath_graph.apply(ocel)


def sample_ocel_objects(ocel: OCEL, num_objects: int) -> OCEL:
    """
    Given an object-centric event log, returns a sampled event log with a subset of the objects
    that is chosen in a random way.
    Only the events related to at least one of these objects are filtered from the event log.
    As a note, the relationships between the different objects are probably going to be ruined by
    this sampling.

    :param ocel: Object-centric event log
    :param num_objects: Number of objects of the object-centric event log
    :rtype: ``OCEL``

    .. code-block:: python3

        import pm4py

        ocel = pm4py.read_ocel('trial.ocel')
        sampled_ocel = pm4py.sample_ocel_objects(ocel, 50) # keeps only 50 random objects
    """
    from pm4py.objects.ocel.util import sampling
    return sampling.sample_ocel_objects(ocel, parameters={"num_entities": num_objects})


def ocel_drop_duplicates(ocel: OCEL) -> OCEL:
    """
    Drop relations between events and objects happening at the same time,
    with the same activity, to the same object identifier.
    This ends up cleaning the OCEL from duplicate events.

    :param ocel: object-centric event log
    :rtype: ``OCEL``

    .. code-block:: python3

        import pm4py

        ocel = pm4py.read_ocel('trial.ocel')
        ocel = pm4py.ocel_drop_duplicates(ocel)

    """
    from pm4py.objects.ocel.util import filtering_utils
    ocel.relations = ocel.relations.drop_duplicates(
        subset=[ocel.event_activity, ocel.event_timestamp, ocel.object_id_column])
    ocel = filtering_utils.propagate_relations_filtering(ocel)
    return ocel


def ocel_merge_duplicates(ocel: OCEL, have_common_object: Optional[bool]=False) -> OCEL:
    """
    Merge events in the OCEL that happen with the same activity at the same timestamp

    :param ocel: object-centric event log
    :param have_common_object: impose the additional merge condition that the two events should happen at the same
                                timestamp.
    :rtype: ``OCEL``

    .. code-block:: python3

        import pm4py

        ocel = pm4py.read_ocel('trial.ocel')
        ocel = pm4py.ocel_merge_duplicates(ocel)
    """
    import copy
    import uuid
    relations = copy.copy(ocel.relations)
    if have_common_object:
        relations["@@groupn"] = relations.groupby([ocel.object_id_column, ocel.event_activity, ocel.event_timestamp]).ngroup()
    else:
        relations["@@groupn"] = relations.groupby([ocel.event_activity, ocel.event_timestamp]).ngroup()

    group_size = relations["@@groupn"].value_counts().to_dict()
    relations["@@groupsize"] = relations["@@groupn"].map(group_size)
    relations = relations.sort_values(["@@groupsize", "@@groupn"], ascending=False)
    val_corr = {x: str(uuid.uuid4()) for x in relations["@@groupn"].unique()}
    relations = relations.groupby(ocel.event_id_column).first()["@@groupn"].to_dict()
    relations = {x: val_corr[y] for x, y in relations.items()}

    ocel.events[ocel.event_id_column] = ocel.events[ocel.event_id_column].map(relations)
    ocel.relations[ocel.event_id_column] = ocel.relations[ocel.event_id_column].map(relations)

    ocel.events = ocel.events.drop_duplicates(subset=[ocel.event_id_column])
    ocel.relations = ocel.relations.drop_duplicates(subset=[ocel.event_id_column, ocel.object_id_column])

    return ocel



def ocel_sort_by_additional_column(ocel: OCEL, additional_column: str, primary_column: str = "ocel:timestamp") -> OCEL:
    """
    Sorts the OCEL not only based on the timestamp column and the index,
    but using an additional sorting column that further determines the order of
    the events happening at the same timestamp.

    :param ocel: object-centric event log
    :param additional_column: additional column to use for the sorting
    :param primary_column: primary column to be used for the sorting (default: ocel:timestamp)
    :rtype: ``OCEL``

    .. code-block:: python3

        import pm4py

        ocel = pm4py.read_ocel('trial.ocel')
        ocel = pm4py.ocel_sort_by_additional_column(ocel, 'ordering')

    """
    ocel.events["@@index"] = ocel.events.index
    ocel.events = ocel.events.sort_values([primary_column, additional_column, "@@index"])
    del ocel.events["@@index"]
    ocel.events.reset_index(inplace=True, drop=True)
    return ocel


def ocel_add_index_based_timedelta(ocel: OCEL) -> OCEL:
    """
    Adds a small time-delta to the timestamp column based on the current index of the event.
    This ensures the correct ordering of the events in any object-centric process mining
    solution.

    :param ocel: object-centric event log
    :rtype: ``OCEL``

    .. code-block:: python3

        import pm4py

        ocel = pm4py.read_ocel('trial.ocel')
        ocel = pm4py.ocel_add_index_based_timedelta(ocel)

    """
    from datetime import timedelta
    eids = ocel.events[ocel.event_id_column].to_list()
    eids = {eids[i]: timedelta(milliseconds=i) for i in range(len(eids))}
    ocel.events["@@timedelta"] = ocel.events[ocel.event_id_column].map(eids)
    ocel.relations["@@timedelta"] = ocel.relations[ocel.event_id_column].map(eids)
    ocel.events[ocel.event_timestamp] = ocel.events[ocel.event_timestamp] + ocel.events["@@timedelta"]
    ocel.relations[ocel.event_timestamp] = ocel.relations[ocel.event_timestamp] + ocel.relations["@@timedelta"]
    del ocel.events["@@timedelta"]
    del ocel.relations["@@timedelta"]
    return ocel<|MERGE_RESOLUTION|>--- conflicted
+++ resolved
@@ -14,16 +14,11 @@
     You should have received a copy of the GNU General Public License
     along with PM4Py.  If not, see <https://www.gnu.org/licenses/>.
 '''
-<<<<<<< HEAD
-
-from typing import List, Dict, Collection, Set, Tuple
-=======
 __doc__ = """
 The ``pm4py.ocel`` module contains the object-centric process mining features offered in ``pm4py``
 """
 
 from typing import List, Dict, Collection, Any, Optional, Set, Tuple
->>>>>>> a51bda8b
 
 import pandas as pd
 
