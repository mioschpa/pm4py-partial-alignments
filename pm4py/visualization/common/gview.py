import tempfile

from pm4py.util import vis_utils, constants
from pm4py.visualization.common import dot_util, html
from io import BytesIO
from graphviz import Digraph


def view(gviz, parameters=None):
    """
    View the diagram

    Parameters
    -----------
    gviz
        GraphViz diagram
    """
<<<<<<< HEAD
    format = str(gviz.format).lower().replace("plain-ext", "html")
=======
    if constants.DEFAULT_GVIZ_VIEW == "matplotlib_view":
        return matplotlib_view(gviz, parameters=parameters)

    format = str(gviz.format).lower()
>>>>>>> dd655f18
    is_dot_installed = dot_util.check_dot_installed()

    if format.startswith("html"):
        html.view(gviz, parameters=parameters)
    elif vis_utils.check_visualization_inside_jupyter():
        vis_utils.view_image_in_jupyter(gviz.render())
    else:
        return gviz.view(cleanup=True)


def matplotlib_view(gviz, parameters=None):
    """
    Views the diagram using Matplotlib

    Parameters
    ---------------
    gviz
        Graphviz
    """
    format = str(gviz.format).lower()
    is_dot_installed = dot_util.check_dot_installed()

    from pm4py.visualization.common import save
    import matplotlib.pyplot as plt
    import matplotlib.image as mpimg

    file_name = tempfile.NamedTemporaryFile(suffix='.'+format)
    file_name.close()

    save.save(gviz, file_name.name)

    img = mpimg.imread(file_name.name)
    plt.axis('off')
    plt.tight_layout(pad=0, w_pad=0, h_pad=0)
    plt.imshow(img)
    plt.show()


def serialize_dot(gviz: Digraph, parameters=None) -> bytes:
    """
    Serialize the DOT instructions of a Graphviz object

    Parameters
    --------------
    gviz
        Graphviz object

    Returns
    --------------
    bytes_string
        String containing the DOT instructions
    """
    dot = str(gviz)
    f = BytesIO()
    f.write(dot.encode(constants.DEFAULT_ENCODING))
    return f.getvalue()


def serialize(gviz: Digraph, parameters=None) -> bytes:
    """
    Serialize the image rendered from a Graphviz object

    Parameters
    ---------------
    gviz
        Graphviz object

    Returns
    ---------------
    bytes_string
        String containing the picture
    """
    render = gviz.render(cleanup=True)
    with open(render, "rb") as f1:
        return f1.read()<|MERGE_RESOLUTION|>--- conflicted
+++ resolved
@@ -15,14 +15,11 @@
     gviz
         GraphViz diagram
     """
-<<<<<<< HEAD
-    format = str(gviz.format).lower().replace("plain-ext", "html")
-=======
     if constants.DEFAULT_GVIZ_VIEW == "matplotlib_view":
         return matplotlib_view(gviz, parameters=parameters)
 
-    format = str(gviz.format).lower()
->>>>>>> dd655f18
+    format = str(gviz.format).lower().replace("plain-ext", "html")
+
     is_dot_installed = dot_util.check_dot_installed()
 
     if format.startswith("html"):
