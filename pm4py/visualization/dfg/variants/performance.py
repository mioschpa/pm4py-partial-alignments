'''
    This file is part of PM4Py (More Info: https://pm4py.fit.fraunhofer.de).

    PM4Py is free software: you can redistribute it and/or modify
    it under the terms of the GNU General Public License as published by
    the Free Software Foundation, either version 3 of the License, or
    (at your option) any later version.

    PM4Py is distributed in the hope that it will be useful,
    but WITHOUT ANY WARRANTY; without even the implied warranty of
    MERCHANTABILITY or FITNESS FOR A PARTICULAR PURPOSE.  See the
    GNU General Public License for more details.

    You should have received a copy of the GNU General Public License
    along with PM4Py.  If not, see <https://www.gnu.org/licenses/>.
'''

from pm4py.statistics.attributes.log import get as attr_get
from pm4py.objects.dfg.utils import dfg_utils
from pm4py.util import xes_constants as xes
from pm4py.util import exec_utils
from pm4py.statistics.sojourn_time.log import get as soj_time_get
from pm4py.util import constants
from enum import Enum
from collections import Counter

from typing import Optional, Dict, Any, Tuple
import graphviz
from pm4py.objects.log.obj import EventLog
from collections import Counter
from pm4py.visualization.dfg.util import dfg_gviz


class Parameters(Enum):
    ACTIVITY_KEY = constants.PARAMETER_CONSTANT_ACTIVITY_KEY
    FORMAT = "format"
    MAX_NO_EDGES_IN_DIAGRAM = "maxNoOfEdgesInDiagram"
    START_ACTIVITIES = "start_activities"
    END_ACTIVITIES = "end_activities"
    TIMESTAMP_KEY = constants.PARAMETER_CONSTANT_TIMESTAMP_KEY
    START_TIMESTAMP_KEY = constants.PARAMETER_CONSTANT_START_TIMESTAMP_KEY
    FONT_SIZE = "font_size"
    AGGREGATION_MEASURE = "aggregation_measure"
    RANKDIR = "rankdir"
    BGCOLOR = "bgcolor"
    STAT_LOCALE = "stat_locale"

def apply(dfg: Dict[Tuple[str, str], int], log: EventLog = None, parameters: Optional[Dict[Any, Any]] = None, activities_count : Dict[str, int] = None, soj_time: Dict[str, float] = None) -> graphviz.Digraph:
    """
    Visualize a performance directly-follows graph

    Parameters
    -----------------
    dfg
        Performance Directly-follows graph
    log
        (if provided) Event log for the calculation of statistics
    activities_count
        (if provided) Dictionary associating to each activity the number of occurrences in the log.
    soj_time
        (if provided) Dictionary associating to each activity the average sojourn time
    parameters
        Variant-specific parameters

    Returns
    -----------------
    gviz
        Graphviz digraph
    """
    if parameters is None:
        parameters = {}

    activity_key = exec_utils.get_param_value(Parameters.ACTIVITY_KEY, parameters, xes.DEFAULT_NAME_KEY)
    image_format = exec_utils.get_param_value(Parameters.FORMAT, parameters, "png")
    max_no_of_edges_in_diagram = exec_utils.get_param_value(Parameters.MAX_NO_EDGES_IN_DIAGRAM, parameters, 100000)
    start_activities = exec_utils.get_param_value(Parameters.START_ACTIVITIES, parameters, [])
    end_activities = exec_utils.get_param_value(Parameters.END_ACTIVITIES, parameters, [])
    font_size = exec_utils.get_param_value(Parameters.FONT_SIZE, parameters, 12)
    font_size = str(font_size)
    activities = dfg_utils.get_activities_from_dfg(dfg)
    aggregation_measure = exec_utils.get_param_value(Parameters.AGGREGATION_MEASURE, parameters, "mean")

    rankdir = exec_utils.get_param_value(Parameters.RANKDIR, parameters, "TB")
    bgcolor = exec_utils.get_param_value(Parameters.BGCOLOR, parameters, constants.DEFAULT_BGCOLOR)
    stat_locale = exec_utils.get_param_value(Parameters.STAT_LOCALE, parameters, {})

    # if all the aggregation measures are provided for a given key,
    # then pick one of the values for the representation
    dfg0 = dfg
    dfg = {}
    for key in dfg0:
        try:
            if aggregation_measure in dfg0[key]:
                dfg[key] = dfg0[key][aggregation_measure]
            else:
                dfg[key] = dfg0[key]
        except:
            dfg[key] = dfg0[key]
    
    if activities_count is None:
        if log is not None:
            activities_count = attr_get.get_attribute_values(log, activity_key, parameters=parameters)
        else:
            # the frequency of an activity in the log is at least the number of occurrences of
            # incoming arcs in the DFG.
            # if the frequency of the start activities nodes is also provided, use also that.
            activities_count = Counter({key: 0 for key in activities})
            for el in dfg:
                activities_count[el[1]] += dfg[el]
            if isinstance(start_activities, dict):
                for act in start_activities:
                    activities_count[act] += start_activities[act]

    if soj_time is None:
        if log is not None:
            soj_time = soj_time_get.apply(log, parameters=parameters)
        else:
            soj_time = {key: -1 for key in activities}

    return dfg_gviz.graphviz_visualization(activities_count, dfg, image_format=image_format, measure="performance",
                                  max_no_of_edges_in_diagram=max_no_of_edges_in_diagram,
<<<<<<< HEAD
                                  start_activities=start_activities, end_activities=end_activities, 
                                  soj_time=soj_time, font_size=font_size, bgcolor=bgcolor)
=======
                                  start_activities=start_activities, end_activities=end_activities, soj_time=soj_time,
                                  font_size=font_size, bgcolor=bgcolor, rankdir=rankdir)
>>>>>>> 4fdea8eb
<|MERGE_RESOLUTION|>--- conflicted
+++ resolved
@@ -1,20 +1,3 @@
-'''
-    This file is part of PM4Py (More Info: https://pm4py.fit.fraunhofer.de).
-
-    PM4Py is free software: you can redistribute it and/or modify
-    it under the terms of the GNU General Public License as published by
-    the Free Software Foundation, either version 3 of the License, or
-    (at your option) any later version.
-
-    PM4Py is distributed in the hope that it will be useful,
-    but WITHOUT ANY WARRANTY; without even the implied warranty of
-    MERCHANTABILITY or FITNESS FOR A PARTICULAR PURPOSE.  See the
-    GNU General Public License for more details.
-
-    You should have received a copy of the GNU General Public License
-    along with PM4Py.  If not, see <https://www.gnu.org/licenses/>.
-'''
-
 from pm4py.statistics.attributes.log import get as attr_get
 from pm4py.objects.dfg.utils import dfg_utils
 from pm4py.util import xes_constants as xes
@@ -119,10 +102,5 @@
 
     return dfg_gviz.graphviz_visualization(activities_count, dfg, image_format=image_format, measure="performance",
                                   max_no_of_edges_in_diagram=max_no_of_edges_in_diagram,
-<<<<<<< HEAD
-                                  start_activities=start_activities, end_activities=end_activities, 
-                                  soj_time=soj_time, font_size=font_size, bgcolor=bgcolor)
-=======
                                   start_activities=start_activities, end_activities=end_activities, soj_time=soj_time,
-                                  font_size=font_size, bgcolor=bgcolor, rankdir=rankdir)
->>>>>>> 4fdea8eb
+                                  font_size=font_size, bgcolor=bgcolor, rankdir=rankdir)