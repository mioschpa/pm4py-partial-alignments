'''
    This file is part of PM4Py (More Info: https://pm4py.fit.fraunhofer.de).

    PM4Py is free software: you can redistribute it and/or modify
    it under the terms of the GNU General Public License as published by
    the Free Software Foundation, either version 3 of the License, or
    (at your option) any later version.

    PM4Py is distributed in the hope that it will be useful,
    but WITHOUT ANY WARRANTY; without even the implied warranty of
    MERCHANTABILITY or FITNESS FOR A PARTICULAR PURPOSE.  See the
    GNU General Public License for more details.

    You should have received a copy of the GNU General Public License
    along with PM4Py.  If not, see <https://www.gnu.org/licenses/>.
'''
import tempfile
from copy import copy

from graphviz import Digraph

from pm4py.statistics.attributes.log import get as attr_get
from pm4py.objects.dfg.utils import dfg_utils
from pm4py.util import xes_constants as xes
from pm4py.visualization.common.utils import *
from pm4py.util import exec_utils
from pm4py.statistics.sojourn_time.log import get as soj_time_get
from enum import Enum
from pm4py.util import constants
from typing import Optional, Dict, Any, Tuple
from pm4py.objects.log.obj import EventLog
from collections import Counter


class Parameters(Enum):
    ACTIVITY_KEY = constants.PARAMETER_CONSTANT_ACTIVITY_KEY
    FORMAT = "format"
    MAX_NO_EDGES_IN_DIAGRAM = "maxNoOfEdgesInDiagram"
    START_ACTIVITIES = "start_activities"
    END_ACTIVITIES = "end_activities"
    TIMESTAMP_KEY = constants.PARAMETER_CONSTANT_TIMESTAMP_KEY
    START_TIMESTAMP_KEY = constants.PARAMETER_CONSTANT_START_TIMESTAMP_KEY
    FONT_SIZE = "font_size"
    BGCOLOR = "bgcolor"
    STAT_LOCALE = "stat_locale"


def get_min_max_value(dfg):
    """
    Gets min and max value assigned to edges
    in DFG graph

    Parameters
    -----------
    dfg
        Directly follows graph

    Returns
    -----------
    min_value
        Minimum value in directly follows graph
    max_value
        Maximum value in directly follows graph
    """
    min_value = 9999999999
    max_value = -1

    for edge in dfg:
        if dfg[edge] < min_value:
            min_value = dfg[edge]
        if dfg[edge] > max_value:
            max_value = dfg[edge]

    return min_value, max_value


def assign_penwidth_edges(dfg):
    """
    Assign penwidth to edges in directly-follows graph

    Parameters
    -----------
    dfg
        Direcly follows graph

    Returns
    -----------
    penwidth
        Graph penwidth that edges should have in the direcly follows graph
    """
    penwidth = {}
    min_value, max_value = get_min_max_value(dfg)
    for edge in dfg:
        v0 = dfg[edge]
        v1 = get_arc_penwidth(v0, min_value, max_value)
        penwidth[edge] = str(v1)

    return penwidth


def get_activities_color(activities_count):
    """
    Get frequency color for attributes

    Parameters
    -----------
    activities_count
        Count of attributes in the log

    Returns
    -----------
    activities_color
        Color assigned to attributes in the graph
    """
    activities_color = {}

    min_value, max_value = get_min_max_value(activities_count)

    for ac in activities_count:
        v0 = activities_count[ac]
        """transBaseColor = int(
            255 - 100 * (v0 - min_value) / (max_value - min_value + 0.00001))
        transBaseColorHex = str(hex(transBaseColor))[2:].upper()
        v1 = "#" + transBaseColorHex + transBaseColorHex + "FF"""

        v1 = get_trans_freq_color(v0, min_value, max_value)

        activities_color[ac] = v1

    return activities_color


def graphviz_visualization(activities_count, dfg, image_format="png", measure="frequency",
<<<<<<< HEAD
                           max_no_of_edges_in_diagram=100000, start_activities=None, 
                           end_activities=None, soj_time=None, font_size="12", 
                           bgcolor="transparent", stat_locale: dict = None):
=======
                           max_no_of_edges_in_diagram=100000, start_activities=None, end_activities=None, soj_time=None,
                            font_size="12", bgcolor=constants.DEFAULT_BGCOLOR):
>>>>>>> e540a778
    """
    Do GraphViz visualization of a DFG graph

    Parameters
    -----------
    activities_count
        Count of attributes in the log (may include attributes that are not in the DFG graph)
    dfg
        DFG graph
    image_format
        GraphViz should be represented in this format
    measure
        Describes which measure is assigned to edges in direcly follows graph (frequency/performance)
    max_no_of_edges_in_diagram
        Maximum number of edges in the diagram allowed for visualization
    start_activities
        Start activities of the log
    end_activities
        End activities of the log
    soj_time
        For each activity, the sojourn time in the log
    stat_locale
        Dict to locale the stat strings
    
    Returns
    -----------
    viz
        Digraph object
    """
    if start_activities is None:
        start_activities = {}
    if end_activities is None:
        end_activities = {}
    if stat_locale is None:
        stat_locale = {}

    filename = tempfile.NamedTemporaryFile(suffix='.gv')
    viz = Digraph("", filename=filename.name, engine='dot', graph_attr={'bgcolor': bgcolor})

    # first, remove edges in diagram that exceeds the maximum number of edges in the diagram
    dfg_key_value_list = []
    for edge in dfg:
        dfg_key_value_list.append([edge, dfg[edge]])
    # more fine grained sorting to avoid that edges that are below the threshold are
    # undeterministically removed
    dfg_key_value_list = sorted(dfg_key_value_list, key=lambda x: (x[1], x[0][0], x[0][1]), reverse=True)
    dfg_key_value_list = dfg_key_value_list[0:min(len(dfg_key_value_list), max_no_of_edges_in_diagram)]
    dfg_allowed_keys = [x[0] for x in dfg_key_value_list]
    dfg_keys = list(dfg.keys())
    for edge in dfg_keys:
        if edge not in dfg_allowed_keys:
            del dfg[edge]

    # calculate edges penwidth
    penwidth = assign_penwidth_edges(dfg)
    activities_in_dfg = set()
    activities_count_int = copy(activities_count)

    for edge in dfg:
        activities_in_dfg.add(edge[0])
        activities_in_dfg.add(edge[1])

    # assign attributes color
    activities_color = get_activities_color(activities_count_int)

    # represent nodes
    viz.attr('node', shape='box')

    if len(activities_in_dfg) == 0:
        activities_to_include = sorted(list(set(activities_count_int)))
    else:
        # take unique elements as a list not as a set (in this way, nodes are added in the same order to the graph)
        activities_to_include = sorted(list(set(activities_in_dfg)))

    activities_map = {}

    for act in activities_to_include:
        if "frequency" in measure and act in activities_count_int:
            viz.node(str(hash(act)), act + " (" + str(activities_count_int[act]) + ")", style='filled',
                     fillcolor=activities_color[act], fontsize=font_size)
            activities_map[act] = str(hash(act))
        else:
            stat_string = human_readable_stat(soj_time[act], stat_locale)
            viz.node(str(hash(act)), act + f" ({stat_string})", fontsize=font_size)
            activities_map[act] = str(hash(act))

    # make edges addition always in the same order
    dfg_edges = sorted(list(dfg.keys()))

    # represent edges
    for edge in dfg_edges:
        if "frequency" in measure:
            label = str(dfg[edge])
        else:
            label = human_readable_stat(dfg[edge], stat_locale)
        viz.edge(str(hash(edge[0])), str(hash(edge[1])), label=label, penwidth=str(penwidth[edge]), fontsize=font_size)

    start_activities_to_include = [act for act in start_activities if act in activities_map]
    end_activities_to_include = [act for act in end_activities if act in activities_map]

    if start_activities_to_include:
        viz.node("@@startnode", "<&#9679;>", shape='circle', fontsize="34")
        for act in start_activities_to_include:
            label = str(start_activities[act]) if isinstance(start_activities, dict) else ""
            viz.edge("@@startnode", activities_map[act], label=label, fontsize=font_size)

    if end_activities_to_include:
        # <&#9632;>
        viz.node("@@endnode", "<&#9632;>", shape='doublecircle', fontsize="32")
        for act in end_activities_to_include:
            label = str(end_activities[act]) if isinstance(end_activities, dict) else ""
            viz.edge(activities_map[act], "@@endnode", label=label, fontsize=font_size)

    viz.attr(overlap='false')

    viz.format = image_format

    return viz


def apply(dfg: Dict[Tuple[str, str], int], log: EventLog = None, parameters: Optional[Dict[Any, Any]] = None, activities_count : Dict[str, int] = None, soj_time: Dict[str, float] = None) -> Digraph:
    """
    Visualize a frequency directly-follows graph

    Parameters
    -----------------
    dfg
        Frequency Directly-follows graph
    log
        (if provided) Event log for the calculation of statistics
    activities_count
        (if provided) Dictionary associating to each activity the number of occurrences in the log.
    soj_time
        (if provided) Dictionary associating to each activity the average sojourn time
    parameters
        Variant-specific parameters

    Returns
    -----------------
    gviz
        Graphviz digraph
    """
    if parameters is None:
        parameters = {}

    activity_key = exec_utils.get_param_value(Parameters.ACTIVITY_KEY, parameters, xes.DEFAULT_NAME_KEY)
    image_format = exec_utils.get_param_value(Parameters.FORMAT, parameters, "png")
    max_no_of_edges_in_diagram = exec_utils.get_param_value(Parameters.MAX_NO_EDGES_IN_DIAGRAM, parameters, 100000)
    start_activities = exec_utils.get_param_value(Parameters.START_ACTIVITIES, parameters, {})
    end_activities = exec_utils.get_param_value(Parameters.END_ACTIVITIES, parameters, {})
    font_size = exec_utils.get_param_value(Parameters.FONT_SIZE, parameters, 12)
    font_size = str(font_size)
    activities = dfg_utils.get_activities_from_dfg(dfg)
<<<<<<< HEAD
    bgcolor = exec_utils.get_param_value(Parameters.BGCOLOR, parameters, "transparent")
    stat_locale = exec_utils.get_param_value(Parameters.STAT_LOCALE, parameters, None)
    if stat_locale is None:
        stat_locale = {}
=======
    bgcolor = exec_utils.get_param_value(Parameters.BGCOLOR, parameters, constants.DEFAULT_BGCOLOR)
>>>>>>> e540a778

    if activities_count is None:
        if log is not None:
            activities_count = attr_get.get_attribute_values(log, activity_key, parameters=parameters)
        else:
            # the frequency of an activity in the log is at least the number of occurrences of
            # incoming arcs in the DFG.
            # if the frequency of the start activities nodes is also provided, use also that.
            activities_count = Counter({key: 0 for key in activities})
            for el in dfg:
                activities_count[el[1]] += dfg[el]
            if isinstance(start_activities, dict):
                for act in start_activities:
                    activities_count[act] += start_activities[act]

    if soj_time is None:
        if log is not None:
            soj_time = soj_time_get.apply(log, parameters=parameters)
        else:
            soj_time = {key: 0 for key in activities}

    return graphviz_visualization(activities_count, dfg, image_format=image_format, measure="frequency",
                                  max_no_of_edges_in_diagram=max_no_of_edges_in_diagram,
                                  start_activities=start_activities, end_activities=end_activities, 
                                  soj_time=soj_time, font_size=font_size, bgcolor=bgcolor, stat_locale=stat_locale)<|MERGE_RESOLUTION|>--- conflicted
+++ resolved
@@ -131,14 +131,8 @@
 
 
 def graphviz_visualization(activities_count, dfg, image_format="png", measure="frequency",
-<<<<<<< HEAD
-                           max_no_of_edges_in_diagram=100000, start_activities=None, 
-                           end_activities=None, soj_time=None, font_size="12", 
-                           bgcolor="transparent", stat_locale: dict = None):
-=======
                            max_no_of_edges_in_diagram=100000, start_activities=None, end_activities=None, soj_time=None,
                             font_size="12", bgcolor=constants.DEFAULT_BGCOLOR):
->>>>>>> e540a778
     """
     Do GraphViz visualization of a DFG graph
 
@@ -292,14 +286,7 @@
     font_size = exec_utils.get_param_value(Parameters.FONT_SIZE, parameters, 12)
     font_size = str(font_size)
     activities = dfg_utils.get_activities_from_dfg(dfg)
-<<<<<<< HEAD
-    bgcolor = exec_utils.get_param_value(Parameters.BGCOLOR, parameters, "transparent")
-    stat_locale = exec_utils.get_param_value(Parameters.STAT_LOCALE, parameters, None)
-    if stat_locale is None:
-        stat_locale = {}
-=======
     bgcolor = exec_utils.get_param_value(Parameters.BGCOLOR, parameters, constants.DEFAULT_BGCOLOR)
->>>>>>> e540a778
 
     if activities_count is None:
         if log is not None:
