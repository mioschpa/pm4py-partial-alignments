--- conflicted
+++ resolved
@@ -1,4 +1,3 @@
-<<<<<<< HEAD
 '''
     This file is part of PM4Py (More Info: https://pm4py.fit.fraunhofer.de).
 
@@ -15,12 +14,10 @@
     You should have received a copy of the GNU General Public License
     along with PM4Py.  If not, see <https://www.gnu.org/licenses/>.
 '''
-=======
 __doc__ = """
 The ``pm4py.org`` module contains the organizational analysis techniques offered in ``pm4py``
 """
 
->>>>>>> 767541b1
 from typing import Union
 
 import pandas as pd
